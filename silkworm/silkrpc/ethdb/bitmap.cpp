--- conflicted
+++ resolved
@@ -25,30 +25,31 @@
 
 #include <silkworm/core/types/evmc_bytes32.hpp>
 #include <silkworm/infra/common/log.hpp>
-#include <silkworm/node/db/bitmap.hpp>
 
 namespace silkworm::rpc::ethdb::bitmap {
 
 using roaring_bitmap_t = roaring::api::roaring_bitmap_t;
-using Roaring64Map = roaring::Roaring64Map;
+using Roaring = roaring::Roaring;
 
-static Roaring64Map fast_or(size_t n, const std::vector<std::unique_ptr<Roaring64Map>>& inputs) {
-    Roaring64Map result;
+static Roaring fast_or(size_t n, const std::vector<std::unique_ptr<Roaring>>& inputs) {
+    const auto** x = static_cast<const roaring_bitmap_t**>(malloc(n * sizeof(roaring_bitmap_t*)));
+    if (x == nullptr) {
+        throw std::runtime_error("failed memory alloc in fast_or");
+    }
     for (size_t k = 0; k < n; ++k) {
-        result |= *inputs[k];
+        x[k] = &inputs[k]->roaring;
     }
-    return result;
+
+    roaring_bitmap_t* c_ans = roaring_bitmap_or_many(n, x);
+    if (c_ans == nullptr) {
+        free(x);
+        throw std::runtime_error("failed memory alloc in fast_or");
+    }
+    Roaring ans(c_ans);
+    free(x);
+    return ans;
 }
 
-<<<<<<< HEAD
-awaitable<Roaring64Map> get(core::rawdb::DatabaseReader& db_reader, const std::string& table, silkworm::Bytes& key,
-                       uint32_t from_block, uint32_t to_block) {
-    std::vector<std::unique_ptr<Roaring64Map>> chunks;
-
-    silkworm::Bytes from_key{key.begin(), key.end()};
-    from_key.resize(key.size() + sizeof(uint16_t));
-    boost::endian::store_big_u16(&from_key[key.size()], 0);
-=======
 Task<Roaring> get(
     core::rawdb::DatabaseReader& db_reader,
     const std::string& table,
@@ -60,23 +61,14 @@
     silkworm::Bytes from_key{key.begin(), key.end()};
     from_key.resize(key.size() + sizeof(uint32_t));
     endian::store_big_u32(&from_key[key.size()], from_block);
->>>>>>> bd122461
     SILK_DEBUG << "table: " << table << " key: " << key << " from_key: " << from_key;
 
     core::rawdb::Walker walker = [&](const silkworm::Bytes& k, const silkworm::Bytes& v) {
         SILK_TRACE << "k: " << k << " v: " << v;
-<<<<<<< HEAD
-        auto chunck = std::make_unique<Roaring64Map>(silkworm::db::bitmap::parse(v));
-        auto block = chunck->maximum();
-        if (block >= from_block && chunck->minimum() <= to_block) {
-            chunks.push_back(std::move(chunck));
-        }
-=======
         auto chunk = std::make_unique<Roaring>(Roaring::readSafe(reinterpret_cast<const char*>(v.data()), v.size()));
         SILK_TRACE << "chunk: " << chunk->toString();
         chunks.push_back(std::move(chunk));
         auto block = endian::load_big_u32(&k[k.size() - sizeof(uint32_t)]);
->>>>>>> bd122461
         return block < to_block;
     };
     co_await db_reader.walk(table, from_key, gsl::narrow<uint32_t>(key.size() * CHAR_BIT), walker);
@@ -86,28 +78,18 @@
     co_return result;
 }
 
-<<<<<<< HEAD
-awaitable<Roaring64Map> from_topics(core::rawdb::DatabaseReader& db_reader, const std::string& table, const FilterTopics& topics,
-                               uint64_t start, uint64_t end) {
-=======
 Task<Roaring> from_topics(
     core::rawdb::DatabaseReader& db_reader,
     const std::string& table,
     const FilterTopics& topics,
     uint64_t start,
     uint64_t end) {
->>>>>>> bd122461
     SILK_DEBUG << "#topics: " << topics.size() << " start: " << start << " end: " << end;
-    roaring::Roaring64Map result_bitmap;
+    roaring::Roaring result_bitmap;
     for (const auto& subtopics : topics) {
         SILK_DEBUG << "#subtopics: " << subtopics.size();
-<<<<<<< HEAD
-        roaring::Roaring64Map subtopic_bitmap;
-        for (auto topic : subtopics) {
-=======
         roaring::Roaring subtopic_bitmap;
         for (auto& topic : subtopics) {
->>>>>>> bd122461
             silkworm::Bytes topic_key{std::begin(topic.bytes), std::end(topic.bytes)};
             SILK_TRACE << "topic: " << silkworm::to_hex(topic) << " topic_key: " << silkworm::to_hex(topic_key);
             auto bitmap = co_await ethdb::bitmap::get(db_reader, table, topic_key, gsl::narrow<uint32_t>(start), gsl::narrow<uint32_t>(end));
@@ -127,13 +109,6 @@
     co_return result_bitmap;
 }
 
-<<<<<<< HEAD
-awaitable<Roaring64Map> from_addresses(core::rawdb::DatabaseReader& db_reader, const std::string& table, const FilterAddresses& addresses,
-                                  uint64_t start, uint64_t end) {
-    SILK_TRACE << "#addresses: " << addresses.size() << " start: " << start << " end: " << end;
-    roaring::Roaring64Map result_bitmap;
-    for (auto address : addresses) {
-=======
 Task<Roaring> from_addresses(
     core::rawdb::DatabaseReader& db_reader,
     const std::string& table,
@@ -143,7 +118,6 @@
     SILK_TRACE << "#addresses: " << addresses.size() << " start: " << start << " end: " << end;
     roaring::Roaring result_bitmap;
     for (auto& address : addresses) {
->>>>>>> bd122461
         silkworm::Bytes address_key{std::begin(address.bytes), std::end(address.bytes)};
         auto bitmap = co_await ethdb::bitmap::get(db_reader, table, address_key, gsl::narrow<uint32_t>(start), gsl::narrow<uint32_t>(end));
         SILK_TRACE << "bitmap: " << bitmap.toString();
