--- conflicted
+++ resolved
@@ -24,7 +24,7 @@
 #pragma GCC diagnostic ignored "-Wold-style-cast"
 #pragma GCC diagnostic ignored "-Wconversion"
 #pragma GCC diagnostic ignored "-Wsign-conversion"
-#include <roaring/roaring64map.hh>
+#include <roaring/roaring.hh>
 #pragma GCC diagnostic pop
 
 #include <silkworm/core/common/util.hpp>
@@ -33,18 +33,6 @@
 
 namespace silkworm::rpc::ethdb::bitmap {
 
-<<<<<<< HEAD
-using boost::asio::awaitable;
-
-awaitable<roaring::Roaring64Map> get(core::rawdb::DatabaseReader& db_reader, const std::string& table,
-                                silkworm::Bytes& key, uint32_t from_block, uint32_t to_block);
-
-awaitable<roaring::Roaring64Map> from_topics(core::rawdb::DatabaseReader& db_reader, const std::string& table,
-                                        const FilterTopics& topics, uint64_t start, uint64_t end);
-
-awaitable<roaring::Roaring64Map> from_addresses(core::rawdb::DatabaseReader& db_reader, const std::string& table,
-                                           const FilterAddresses& addresses, uint64_t start, uint64_t end);
-=======
 Task<roaring::Roaring> get(
     core::rawdb::DatabaseReader& db_reader,
     const std::string& table,
@@ -65,6 +53,5 @@
     const FilterAddresses& addresses,
     uint64_t start,
     uint64_t end);
->>>>>>> bd122461
 
 }  // namespace silkworm::rpc::ethdb::bitmap