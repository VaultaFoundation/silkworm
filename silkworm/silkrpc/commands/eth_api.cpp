--- conflicted
+++ resolved
@@ -1168,7 +1168,6 @@
             co_return;
         }
         silkworm::Transaction txn{call.to_transaction()};
-        if(!txn.from.has_value()) txn.from = evmc::address{0};
 
         const core::rawdb::DatabaseReader& db_reader =
             is_latest_block ? static_cast<core::rawdb::DatabaseReader&>(cached_database) : static_cast<core::rawdb::DatabaseReader&>(tx_database);
@@ -1356,22 +1355,16 @@
 
         auto tracer = std::make_shared<AccessListTracer>(*call.from, to);
 
-<<<<<<< HEAD
-        bool access_lists_match{false};
-        do {
-=======
         Tracers tracers{tracer};
         while (true) {
->>>>>>> bd122461
             const auto txn = call.to_transaction();
             tracer->reset_access_list();
 
-            Tracers tracers{tracer};
             const auto execution_result = co_await EVMExecutor::call(
                 *chain_config, *chain_storage, workers_, block_with_hash->block, txn, [&](auto& io_executor, auto block_num, auto& storage) {
                     return tx->create_state(io_executor, db_reader, storage, block_num);
                 },
-                std::move(tracers), /* refund */ true, /* gasBailout */ false);
+                tracers, /* refund */ true, /* gasBailout */ false);
 
             if (execution_result.pre_check_error) {
                 reply = make_json_error(request["id"], -32000, execution_result.pre_check_error.value());
@@ -2171,138 +2164,4 @@
     co_return;
 }
 
-<<<<<<< HEAD
-awaitable<void> EthereumRpcApi::get_logs(ethdb::TransactionDatabase& tx_database, std::uint64_t start, std::uint64_t end,
-                                         FilterAddresses& addresses, FilterTopics& topics, std::vector<Log>& logs) {
-    SILK_INFO << "start block: " << start << " end block: " << end;
-
-    roaring::Roaring64Map block_numbers(roaring::api::roaring_bitmap_from_range(start, end+1, 1));
-
-    SILK_DEBUG << "block_numbers.cardinality(): " << block_numbers.cardinality();
-
-    if (!topics.empty()) {
-        auto topics_bitmap = co_await ethdb::bitmap::from_topics(tx_database, db::table::kLogTopicIndexName, topics, start, end);
-        SILK_TRACE << "topics_bitmap: " << topics_bitmap.toString();
-        if (topics_bitmap.isEmpty()) {
-            block_numbers = topics_bitmap;
-        } else {
-            block_numbers &= topics_bitmap;
-        }
-    }
-    SILK_DEBUG << "block_numbers.cardinality(): " << block_numbers.cardinality();
-    SILK_TRACE << "block_numbers: " << block_numbers.toString();
-
-    if (!addresses.empty()) {
-        auto addresses_bitmap = co_await ethdb::bitmap::from_addresses(tx_database, db::table::kLogAddressIndexName, addresses, start, end);
-        if (addresses_bitmap.isEmpty()) {
-            block_numbers = addresses_bitmap;
-        } else {
-            block_numbers &= addresses_bitmap;
-        }
-    }
-    SILK_DEBUG << "block_numbers.cardinality(): " << block_numbers.cardinality();
-    SILK_TRACE << "block_numbers: " << block_numbers.toString();
-
-    if (block_numbers.cardinality() == 0) {
-        co_return;
-    }
-
-    Logs chunk_logs;
-    Logs filtered_chunk_logs;
-    Logs filtered_block_logs{};
-    chunk_logs.reserve(512);
-    filtered_chunk_logs.reserve(64);
-    filtered_block_logs.reserve(256);
-
-    for (const auto& block_to_match : block_numbers) {
-        uint32_t log_index{0};
-
-        filtered_block_logs.clear();
-        const auto block_key = silkworm::db::block_key(block_to_match);
-        SILK_TRACE << "block_to_match: " << block_to_match << " block_key: " << silkworm::to_hex(block_key);
-        co_await tx_database.for_prefix(db::table::kLogsName, block_key, [&](const silkworm::Bytes& k, const silkworm::Bytes& v) {
-            chunk_logs.clear();
-            const bool decoding_ok{cbor_decode(v, chunk_logs)};
-            if (!decoding_ok) {
-                return false;
-            }
-            for (auto& log : chunk_logs) {
-                log.index = log_index++;
-            }
-            SILK_DEBUG << "chunk_logs.size(): " << chunk_logs.size();
-            filtered_chunk_logs.clear();
-            filter_logs(std::move(chunk_logs), addresses, topics, filtered_chunk_logs);
-            SILK_DEBUG << "filtered_chunk_logs.size(): " << filtered_chunk_logs.size();
-            if (filtered_chunk_logs.size() > 0) {
-                const auto tx_id = boost::endian::load_big_u32(&k[sizeof(uint64_t)]);
-                SILK_DEBUG << "tx_id: " << tx_id;
-                for (auto& log : filtered_chunk_logs) {
-                    log.tx_index = tx_id;
-                }
-                filtered_block_logs.insert(filtered_block_logs.end(), filtered_chunk_logs.begin(), filtered_chunk_logs.end());
-            }
-            return true;
-        });
-        SILK_DEBUG << "filtered_block_logs.size(): " << filtered_block_logs.size();
-
-        if (!filtered_block_logs.empty()) {
-            const auto block_with_hash = co_await core::read_block_by_number(*block_cache_, tx_database, block_to_match);
-            SILK_DEBUG << "block_hash: " << silkworm::to_hex(block_with_hash->hash);
-            for (auto& log : filtered_block_logs) {
-                const auto tx_hash{hash_of_transaction(block_with_hash->block.transactions[log.tx_index])};
-                log.block_number = block_to_match;
-                log.block_hash = block_with_hash->hash;
-                log.tx_hash = silkworm::to_bytes32({tx_hash.bytes, silkworm::kHashLength});
-            }
-            logs.insert(logs.end(), filtered_block_logs.begin(), filtered_block_logs.end());
-        }
-    }
-    SILK_INFO << "logs.size(): " << logs.size();
-
-    co_return;
-}
-
-void EthereumRpcApi::filter_logs(std::vector<Log>&& logs, FilterAddresses& addresses, FilterTopics& topics, std::vector<Log>& filtered_logs) {
-    SILK_DEBUG << "addresses: " << addresses;
-    for (auto& log : logs) {
-        SILK_DEBUG << "log: " << log;
-        if (!addresses.empty() && std::find(addresses.begin(), addresses.end(), log.address) == addresses.end()) {
-            SILK_DEBUG << "skipped log for address: 0x" << silkworm::to_hex(log.address);
-            continue;
-        }
-        auto matches = true;
-        if (!topics.empty()) {
-            if (topics.size() > log.topics.size()) {
-                SILK_DEBUG << "#topics: " << topics.size() << " #log.topics: " << log.topics.size();
-                continue;
-            }
-            for (size_t i{0}; i < topics.size(); i++) {
-                SILK_DEBUG << "log.topics[i]: " << log.topics[i];
-                auto subtopics = topics[i];
-                auto matches_subtopics = subtopics.empty();  // empty rule set == wildcard
-                SILK_TRACE << "matches_subtopics: " << std::boolalpha << matches_subtopics;
-                for (auto& topic : subtopics) {
-                    SILK_DEBUG << "topic: " << topic;
-                    if (log.topics[i] == topic) {
-                        matches_subtopics = true;
-                        SILK_TRACE << "matches_subtopics: " << matches_subtopics;
-                        break;
-                    }
-                }
-                if (!matches_subtopics) {
-                    SILK_TRACE << "No subtopic matches";
-                    matches = false;
-                    break;
-                }
-            }
-        }
-        SILK_DEBUG << "matches: " << matches;
-        if (matches) {
-            filtered_logs.push_back(std::move(log));
-        }
-    }
-}
-
-=======
->>>>>>> bd122461
 }  // namespace silkworm::rpc::commands