/*
   Copyright 2022 The Silkworm Authors

   Licensed under the Apache License, Version 2.0 (the "License");
   you may not use this file except in compliance with the License.
   You may obtain a copy of the License at

       http://www.apache.org/licenses/LICENSE-2.0

   Unless required by applicable law or agreed to in writing, software
   distributed under the License is distributed on an "AS IS" BASIS,
   WITHOUT WARRANTIES OR CONDITIONS OF ANY KIND, either express or implied.
   See the License for the specific language governing permissions and
   limitations under the License.
*/

#include "stage_senders.hpp"

#include <algorithm>
#include <stdexcept>
#include <thread>

#include <gsl/util>
#include <magic_enum.hpp>

#include <silkworm/core/crypto/ecdsa.h>
#include <silkworm/core/crypto/secp256k1n.hpp>
#include <silkworm/core/protocol/validation.hpp>
#include <silkworm/infra/common/stopwatch.hpp>
#include <silkworm/node/db/access_layer.hpp>

namespace silkworm::stagedsync {

using namespace std::chrono_literals;

Senders::Senders(NodeSettings* node_settings, SyncContext* sync_context)
    : Stage(sync_context, db::stages::kSendersKey, node_settings),
      max_batch_size_{node_settings->batch_size / std::thread::hardware_concurrency() / sizeof(AddressRecovery)},
      batch_{std::make_shared<std::vector<AddressRecovery>>()},
      collector_{node_settings} {
    // Reserve space for max batch in advance
    batch_->reserve(max_batch_size_);
}

Stage::Result Senders::forward(db::RWTxn& txn) {
    std::unique_lock log_lock(sl_mutex_);
    operation_ = OperationType::Forward;
    total_processed_blocks_ = 0;
    total_collected_transactions_ = 0;
    log_lock.unlock();

    const auto res{parallel_recover(txn)};
    if (res == Stage::Result::kSuccess) {
        txn.commit_and_renew();
    }

    log_lock.lock();
    operation_ = OperationType::None;
    log_lock.unlock();

    return res;
}

Stage::Result Senders::unwind(db::RWTxn& txn) {
    Stage::Result ret{Stage::Result::kSuccess};

    if (!sync_context_->unwind_point.has_value()) return ret;
    const BlockNum to{sync_context_->unwind_point.value()};

    operation_ = OperationType::Unwind;
    current_key_.clear();

    using namespace std::chrono_literals;
    auto log_time{std::chrono::steady_clock::now()};
    std::unique_ptr<StopWatch> sw;
    if (log::test_verbosity(log::Level::kTrace)) {
        sw = std::make_unique<StopWatch>(/*auto_start=*/true);
    }

    try {
        throw_if_stopping();

        // Check stage boundaries from previous execution and previous stage execution
        const auto previous_progress{get_progress(txn)};
        const auto bodies_stage_progress{db::stages::read_stage_progress(txn, db::stages::kBlockBodiesKey)};
        if (previous_progress <= to || bodies_stage_progress <= to) {
            // Nothing to process
            operation_ = OperationType::None;
            return ret;
        }

        const BlockNum segment_width{previous_progress - to};
        if (segment_width > db::stages::kSmallBlockSegmentWidth) {
            log::Info(log_prefix_,
                      {"op", std::string(magic_enum::enum_name<OperationType>(operation_)),
                       "from", std::to_string(previous_progress),
                       "to", std::to_string(to),
                       "span", std::to_string(segment_width)});
        }

        auto unwind_cursor = txn.rw_cursor(db::table::kSenders);
        const auto start_key{db::block_key(to + 1)};
        size_t erased{0};
        auto data{unwind_cursor->lower_bound(db::to_slice(start_key), /*throw_notfound=*/false)};
        while (data) {
            // Log and abort check
            if (const auto now{std::chrono::steady_clock::now()}; log_time <= now) {
                throw_if_stopping();
                std::unique_lock log_lck(sl_mutex_);
                const auto reached_block_number{endian::load_big_u64(db::from_slice(data.key).data())};
                current_key_ = std::to_string(reached_block_number);
                log_time = now + 5s;
            }
            unwind_cursor->erase();
            ++erased;
            data = unwind_cursor->to_next(/*throw_notfound=*/false);
        }
        if (sw) {
            const auto [_, duration]{sw->lap()};
            log::Trace(log_prefix_,
                       {"origin", db::table::kSenders.name,
                        "erased", std::to_string(erased),
                        "in", StopWatch::format(duration)});
        }

        update_progress(txn, to);
        txn.commit_and_renew();

    } catch (const StageError& ex) {
        log::Error(log_prefix_,
                   {"function", std::string(__FUNCTION__), "exception", std::string(ex.what())});
        ret = static_cast<Stage::Result>(ex.err());
    } catch (const mdbx::exception& ex) {
        log::Error(log_prefix_,
                   {"function", std::string(__FUNCTION__), "exception", std::string(ex.what())});
        ret = Stage::Result::kDbError;
    } catch (const std::exception& ex) {
        log::Error(log_prefix_,
                   {"function", std::string(__FUNCTION__), "exception", std::string(ex.what())});
        ret = Stage::Result::kUnexpectedError;
    } catch (...) {
        log::Error(log_prefix_,
                   {"function", std::string(__FUNCTION__), "exception", "unexpected and undefined"});
        ret = Stage::Result::kUnexpectedError;
    }

    operation_ = OperationType::None;
    return ret;
}

Stage::Result Senders::prune(db::RWTxn& txn) {
    Stage::Result ret{Stage::Result::kSuccess};
    operation_ = OperationType::Prune;
    current_key_.clear();
    std::unique_ptr<StopWatch> sw;
    if (log::test_verbosity(log::Level::kTrace)) {
        sw = std::make_unique<StopWatch>(/*auto_start=*/true);
    }

    using namespace std::chrono_literals;
    auto log_time{std::chrono::steady_clock::now()};

    try {
        throw_if_stopping();
        if (!node_settings_->prune_mode->senders().enabled()) {
            operation_ = OperationType::None;
            return ret;
        }
        const auto forward_progress{get_progress(txn)};
        const auto prune_progress{get_prune_progress(txn)};
        if (prune_progress >= forward_progress) {
            operation_ = OperationType::None;
            return ret;
        }

        // Need to erase all history info below this threshold
        // If threshold is zero we don't have anything to prune
        const auto prune_threshold{node_settings_->prune_mode->senders().value_from_head(forward_progress)};
        if (!prune_threshold) {
            operation_ = OperationType::None;
            return ret;
        }

        const BlockNum segment_width{forward_progress - prune_progress};
        if (segment_width > db::stages::kSmallBlockSegmentWidth) {
            log::Info(log_prefix_,
                      {"op", std::string(magic_enum::enum_name<OperationType>(operation_)),
                       "from", std::to_string(prune_progress),
                       "to", std::to_string(forward_progress),
                       "threshold", std::to_string(prune_threshold)});
        }

        auto prune_cursor = txn.rw_cursor(db::table::kSenders);
        const auto upper_key{db::block_key(prune_threshold)};
        size_t erased{0};
        auto prune_data{prune_cursor->lower_bound(db::to_slice(upper_key), /*throw_notfound=*/false)};
        while (prune_data) {
            const auto reached_block_number{endian::load_big_u64(db::from_slice(prune_data.key).data())};
            // Log and abort check
            if (const auto now{std::chrono::steady_clock::now()}; log_time <= now) {
                throw_if_stopping();
                std::unique_lock log_lck(sl_mutex_);
                current_key_ = std::to_string(reached_block_number);
                log_time = now + 5s;
            }
            if (reached_block_number <= prune_threshold) {
                prune_cursor->erase();
                ++erased;
            }
            prune_data = prune_cursor->to_previous(/*throw_notfound=*/false);
        }

        throw_if_stopping();
        if (sw) {
            const auto [_, duration]{sw->lap()};
            log::Trace(log_prefix_, {"source", db::table::kSenders.name, "erased", std::to_string(erased), "in", StopWatch::format(duration)});
        }
        db::stages::write_stage_prune_progress(txn, stage_name_, forward_progress);
        txn.commit_and_renew();

    } catch (const StageError& ex) {
        log::Error(log_prefix_,
                   {"function", std::string(__FUNCTION__), "exception", std::string(ex.what())});
        ret = static_cast<Stage::Result>(ex.err());
    } catch (const mdbx::exception& ex) {
        log::Error(log_prefix_,
                   {"function", std::string(__FUNCTION__), "exception", std::string(ex.what())});
        ret = Stage::Result::kDbError;
    } catch (const std::exception& ex) {
        log::Error(log_prefix_,
                   {"function", std::string(__FUNCTION__), "exception", std::string(ex.what())});
        ret = Stage::Result::kUnexpectedError;
    } catch (...) {
        log::Error(log_prefix_,
                   {"function", std::string(__FUNCTION__), "exception", "unexpected and undefined"});
        ret = Stage::Result::kUnexpectedError;
    }

    operation_ = OperationType::None;
    return ret;
}

Stage::Result Senders::parallel_recover(db::RWTxn& txn) {
    Stage::Result ret{Stage::Result::kSuccess};

    collected_senders_ = 0;
    collector_.clear();
    batch_->clear();
    results_.clear();

    try {
        db::DataModel data_model{txn};

        // Check stage boundaries using previous execution of current stage and current execution of previous stage
        auto previous_progress{db::stages::read_stage_progress(txn, db::stages::kSendersKey)};
        auto block_hashes_progress{db::stages::read_stage_progress(txn, db::stages::kBlockHashesKey)};
        auto block_bodies_progress{db::stages::read_stage_progress(txn, db::stages::kBlockBodiesKey)};
        auto target_block_num{std::min(block_hashes_progress, block_bodies_progress)};
        // note: it would be better to use sync_context_->target_height instead of target_block

        const BlockNum segment_width{target_block_num - previous_progress};
        if (segment_width > db::stages::kSmallBlockSegmentWidth) {
            log::Info(log_prefix_, {"op", std::string(magic_enum::enum_name<OperationType>(operation_)),
                                    "from", std::to_string(previous_progress),
                                    "to", std::to_string(target_block_num),
                                    "span", std::to_string(segment_width),
                                    "max_batch_size", std::to_string(max_batch_size_)});
        }

        if (previous_progress == target_block_num) {
            // Nothing to process
            return ret;
        } else if (previous_progress > target_block_num) {
            // Something bad had happened. Maybe we need to unwind ?
            throw StageError(Stage::Result::kInvalidProgress, "Previous progress " + std::to_string(previous_progress) +
                                                                  " > target progress " + std::to_string(target_block_num));
        }

        secp256k1_context* context = secp256k1_context_create(SILKWORM_SECP256K1_CONTEXT_FLAGS);
        if (!context) throw std::runtime_error("Could not create elliptic curve context");
        [[maybe_unused]] auto _ = gsl::finally([&]() { if (context) std::free(context); });

        BlockNum start_block_num{previous_progress + 1u};

        // Create the pool of worker threads crunching the address recovery tasks
        ThreadPool worker_pool;

        // Load block transactions from db and recover tx senders in batches
        uint64_t total_collected_senders{0};
<<<<<<< HEAD
        collected_senders_ = 0;
=======
        uint64_t total_empty_blocks{0};
>>>>>>> bd122461

        // Start from first block and read all in sequence
        for (auto current_block_num = start_block_num; current_block_num <= target_block_num; ++current_block_num) {
            auto current_hash = db::read_canonical_hash(txn, current_block_num);
            if (!current_hash) throw StageError(Stage::Result::kBadChainSequence,
                                                "Canonical hash at height " + std::to_string(current_block_num) + " not found");
            BlockBody block_body;
            auto found = data_model.read_body(*current_hash, current_block_num, block_body);
            if (!found) throw StageError(Stage::Result::kBadChainSequence,
                                         "Canonical block at height " + std::to_string(current_block_num) + " not found");

            // Every 1024 blocks check if the SignalHandler has been triggered
            if ((current_block_num % 1024 == 0) && is_stopping()) {
                throw StageError(Stage::Result::kAborted);
            }

            // Get the body and its transactions
            if (block_body.transactions.empty()) {
                ++total_empty_blocks;
                continue;
            }

            total_collected_senders += block_body.transactions.size();
            success_or_throw(add_to_batch(current_block_num, std::make_shared<Hash>(*current_hash), std::move(block_body.transactions)));

            // Process batch in parallel if max size has been reached
            if (batch_->size() >= max_batch_size_) {
                increment_total_collected_transactions(batch_->size());
                recover_batch(worker_pool, context);
            }
        }

        // Recover last incomplete batch [likely]
        if (!batch_->empty()) {
            increment_total_collected_transactions(batch_->size());
            recover_batch(worker_pool, context);
        }

        // Wait for all senders to be recovered and collected in ETL
        while (collected_senders_ != total_collected_senders) {
            collect_senders();
            std::this_thread::sleep_for(1ms);
        }

        ensure(collector_.size() + total_empty_blocks == segment_width,
               "Senders: invalid number of ETL keys expected=" + std::to_string(segment_width) +
                   "got=" + std::to_string(collector_.size() + total_empty_blocks));

        // Store all recovered senders into db
        log::Trace(log_prefix_, {"op", "store senders", "reached_block_num", std::to_string(target_block_num)});
        store_senders(txn);

        // Update stage progress with last reached block number
        db::stages::write_stage_progress(txn, db::stages::kSendersKey, target_block_num);
    } catch (const StageError& ex) {
        log::Error(log_prefix_,
                   {"function", std::string(__FUNCTION__), "exception", std::string(ex.what())});
        ret = static_cast<Stage::Result>(ex.err());
    } catch (const mdbx::exception& ex) {
        log::Error(log_prefix_,
                   {"function", std::string(__FUNCTION__), "exception", std::string(ex.what())});
        ret = Stage::Result::kDbError;
    } catch (const std::exception& ex) {
        log::Error(log_prefix_,
                   {"function", std::string(__FUNCTION__), "exception", std::string(ex.what())});
        ret = Stage::Result::kUnexpectedError;
    } catch (...) {
        log::Error(log_prefix_,
                   {"function", std::string(__FUNCTION__), "exception", "unexpected and undefined"});
        ret = Stage::Result::kUnexpectedError;
    }

    return ret;
}

Stage::Result Senders::add_to_batch(BlockNum block_num, std::shared_ptr<Hash> block_hash, std::vector<Transaction>&& transactions) {
    if (is_stopping()) {
        return Stage::Result::kAborted;
    }

    // We're only interested in revisions up to London, so it's OK to not detect time-based forks.
    const evmc_revision rev{node_settings_->chain_config->revision(block_num, /*block_time=*/0)};
    const bool has_homestead{rev >= EVMC_HOMESTEAD};
    const bool has_spurious_dragon{rev >= EVMC_SPURIOUS_DRAGON};

    uint32_t tx_id{0};
    for (const auto& transaction : transactions) {
        if (!protocol::transaction_type_is_supported(transaction.type, rev)) {
            log::Error(log_prefix_) << "Transaction type " << magic_enum::enum_name<TransactionType>(transaction.type)
                                    << " for transaction #" << tx_id << " in block #" << block_num << " before it's supported";
            return Stage::Result::kInvalidTransaction;
        }

        if (!is_special_signature(transaction.r, transaction.s) && !is_valid_signature(transaction.r, transaction.s, has_homestead)) {
            log::Error(log_prefix_) << "Got invalid signature for transaction #" << tx_id << " in block #" << block_num;
            return Stage::Result::kInvalidTransaction;
        }

        if (transaction.chain_id.has_value()) {
            if (!has_spurious_dragon) {
                log::Error(log_prefix_) << "EIP-155 signature for transaction #" << tx_id << " in block #" << block_num
                                        << " before Spurious Dragon";
                return Stage::Result::kInvalidTransaction;
            } else if (transaction.chain_id.value() != node_settings_->chain_config->chain_id) {
                log::Error(log_prefix_) << "EIP-155 invalid signature for transaction #" << tx_id << " in block #" << block_num;
                return Stage::Result::kInvalidTransaction;
            }
        }

        Bytes rlp{};
        transaction.encode_for_signing(rlp);

        batch_->push_back(AddressRecovery{block_num, block_hash, transaction.odd_y_parity});
        intx::be::unsafe::store(batch_->back().tx_signature, transaction.r);
        intx::be::unsafe::store(batch_->back().tx_signature + kHashLength, transaction.s);
        batch_->back().rlp = std::move(rlp);
        batch_->back().is_special_signature = is_special_signature(transaction.r, transaction.s);

        ++tx_id;
    }
    increment_total_processed_blocks();

    return is_stopping() ? Stage::Result::kAborted : Stage::Result::kSuccess;
}

void Senders::recover_batch(ThreadPool& worker_pool, secp256k1_context* context) {
    // Launch parallel senders recovery
    log::Trace(log_prefix_, {"op", "recover_batch", "first", std::to_string(batch_->cbegin()->block_num)});

    StopWatch sw;
    const auto start = sw.start();

    // Wait until total unfinished tasks in worker pool falls below 2 * num workers
    static const auto kMaxUnfinishedTasks{2 * worker_pool.get_thread_count()};
    while (worker_pool.get_tasks_total() >= kMaxUnfinishedTasks) {
        std::this_thread::sleep_for(1ms);
    }

    // Swap the waiting batch w/ an empty one and submit a new recovery task to the worker pool
    std::shared_ptr<std::vector<AddressRecovery>> ready_batch{std::make_shared<std::vector<AddressRecovery>>()};
    ready_batch->reserve(max_batch_size_);
    ready_batch.swap(batch_);
    auto batch_result = worker_pool.submit([=]() {
        std::for_each(ready_batch->begin(), ready_batch->end(), [&](auto& package) {
            if(package.is_special_signature) {
                const auto s = intx::be::unsafe::load<intx::uint256>(&package.tx_signature[32]);
                package.tx_from = decode_special_signature(s);
            } else {
                const auto tx_hash{keccak256(package.rlp)};
                const bool ok = silkworm_recover_address(package.tx_from.bytes, tx_hash.bytes, package.tx_signature, package.odd_y_parity, context);
                if (!ok) {
                    throw std::runtime_error("Unable to recover from address in block " + std::to_string(package.block_num));
                }
            }
        });
        return ready_batch;
    });
    results_.emplace_back(std::move(batch_result));

    // Check completed batch of senders and collect them
    collect_senders();

    const auto [end, _] = sw.lap();
    log::Trace(log_prefix_, {"op", "recover_batch", "elapsed", sw.format(end - start)});

    if (is_stopping()) throw StageError(Stage::Result::kAborted);
}

void Senders::collect_senders() {
    std::erase_if(results_, [&](auto& future_completed_batch) {
        if (future_completed_batch.wait_for(std::chrono::seconds(0)) == std::future_status::ready) {
            auto completed_batch = future_completed_batch.get();
            // Put recovered senders into ETL
            collect_senders(completed_batch);
            // Update count of collected senders
            collected_senders_ += completed_batch->size();
            return true;
        }
        return false;
    });
}

void Senders::collect_senders(std::shared_ptr<AddressRecoveryBatch>& batch) {
    StopWatch sw;
    const auto start = sw.start();

    BlockNum block_num{0};
    Bytes key;
    Bytes value;
    for (const auto& package : *batch) {
        if (package.block_num != block_num) {
            if (!key.empty()) {
                collector_.collect({key, value});
                key.clear();
                value.clear();
            }
            key = db::block_key(package.block_num, package.block_hash->bytes);
            value.clear();
            block_num = package.block_num;
        }
        value.append(package.tx_from.bytes, sizeof(evmc::address));
    }
    if (!key.empty()) {
        collector_.collect({key, value});
        key.clear();
        value.clear();
    }
    const auto [end, _] = sw.lap();
    log::Trace(log_prefix_, {"op", "store_senders", "elapsed", sw.format(end - start)});

    if (is_stopping()) throw StageError(Stage::Result::kAborted);
}

void Senders::store_senders(db::RWTxn& txn) {
    if (!collector_.empty()) {
        log::Trace(log_prefix_, {"load ETL items", std::to_string(collector_.size())});
        // Prepare target table
        auto senders_cursor = txn.rw_cursor_dup_sort(db::table::kSenders);
        log::Trace(log_prefix_, {"load ETL data", human_size(collector_.bytes_size())});
        collector_.load(*senders_cursor, nullptr, MDBX_put_flags_t::MDBX_APPEND);
    }
}

std::vector<std::string> Senders::get_log_progress() {
    std::unique_lock lock{mutex_};
    switch (operation_) {
        case OperationType::Forward: {
            return {"blocks", std::to_string(total_processed_blocks_),
                    "transactions", std::to_string(total_collected_transactions_)};
        }
        default:
            return {"key", current_key_};
    }
}

void Senders::increment_total_processed_blocks() {
    std::unique_lock lock{mutex_};
    total_processed_blocks_++;
}

void Senders::increment_total_collected_transactions(std::size_t delta) {
    std::unique_lock lock{mutex_};
    total_collected_transactions_ += delta;
}

}  // namespace silkworm::stagedsync<|MERGE_RESOLUTION|>--- conflicted
+++ resolved
@@ -287,11 +287,7 @@
 
         // Load block transactions from db and recover tx senders in batches
         uint64_t total_collected_senders{0};
-<<<<<<< HEAD
-        collected_senders_ = 0;
-=======
         uint64_t total_empty_blocks{0};
->>>>>>> bd122461
 
         // Start from first block and read all in sequence
         for (auto current_block_num = start_block_num; current_block_num <= target_block_num; ++current_block_num) {
@@ -333,7 +329,7 @@
         // Wait for all senders to be recovered and collected in ETL
         while (collected_senders_ != total_collected_senders) {
             collect_senders();
-            std::this_thread::sleep_for(1ms);
+            std::this_thread::sleep_for(100ms);
         }
 
         ensure(collector_.size() + total_empty_blocks == segment_width,
@@ -385,7 +381,7 @@
             return Stage::Result::kInvalidTransaction;
         }
 
-        if (!is_special_signature(transaction.r, transaction.s) && !is_valid_signature(transaction.r, transaction.s, has_homestead)) {
+        if (!is_valid_signature(transaction.r, transaction.s, has_homestead)) {
             log::Error(log_prefix_) << "Got invalid signature for transaction #" << tx_id << " in block #" << block_num;
             return Stage::Result::kInvalidTransaction;
         }
@@ -408,7 +404,6 @@
         intx::be::unsafe::store(batch_->back().tx_signature, transaction.r);
         intx::be::unsafe::store(batch_->back().tx_signature + kHashLength, transaction.s);
         batch_->back().rlp = std::move(rlp);
-        batch_->back().is_special_signature = is_special_signature(transaction.r, transaction.s);
 
         ++tx_id;
     }
@@ -427,7 +422,7 @@
     // Wait until total unfinished tasks in worker pool falls below 2 * num workers
     static const auto kMaxUnfinishedTasks{2 * worker_pool.get_thread_count()};
     while (worker_pool.get_tasks_total() >= kMaxUnfinishedTasks) {
-        std::this_thread::sleep_for(1ms);
+        std::this_thread::sleep_for(100ms);
     }
 
     // Swap the waiting batch w/ an empty one and submit a new recovery task to the worker pool
