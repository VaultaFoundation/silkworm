--- conflicted
+++ resolved
@@ -71,13 +71,8 @@
   private:
     Stage::Result parallel_recover(db::RWTxn& txn);
 
-<<<<<<< HEAD
-    Stage::Result add_to_batch(const BlockHeader& header, BlockNum block_num, Hash block_hash, std::vector<Transaction>&& transactions);
-    void recover_batch(ThreadPool& worker_pool, secp256k1_context* context);
-=======
     Stage::Result add_to_batch(BlockNum block_num, BlockTime block_timestamp, const Hash& block_hash, const std::vector<Transaction>& transactions);
     void recover_batch(ThreadPool& worker_pool, const secp256k1_context* context);
->>>>>>> 08e2e7e6
     void collect_senders();
     void collect_senders(std::shared_ptr<AddressRecoveryBatch>& batch);
     void store_senders(db::RWTxn& txn);
