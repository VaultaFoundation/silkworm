/*
   Copyright 2022 The Silkworm Authors

   Licensed under the Apache License, Version 2.0 (the "License");
   you may not use this file except in compliance with the License.
   You may obtain a copy of the License at

       http://www.apache.org/licenses/LICENSE-2.0

   Unless required by applicable law or agreed to in writing, software
   distributed under the License is distributed on an "AS IS" BASIS,
   WITHOUT WARRANTIES OR CONDITIONS OF ANY KIND, either express or implied.
   See the License for the specific language governing permissions and
   limitations under the License.
*/

#include "stage_history_index.hpp"

#include <magic_enum.hpp>

#include <silkworm/core/common/bytes_to_string.hpp>
#include <silkworm/core/common/endian.hpp>

namespace silkworm::stagedsync {

Stage::Result HistoryIndex::forward(db::RWTxn& txn) {
    Stage::Result ret{Stage::Result::kSuccess};
    operation_ = OperationType::Forward;
    try {
        throw_if_stopping();

        // Check stage boundaries from previous execution and previous stage execution
        const auto previous_progress{get_progress(txn)};
        auto previous_progress_accounts{db::stages::read_stage_progress(txn, db::stages::kAccountHistoryIndexKey)};
        auto previous_progress_storage{db::stages::read_stage_progress(txn, db::stages::kStorageHistoryIndexKey)};
        const auto target_progress{db::stages::read_stage_progress(txn, db::stages::kExecutionKey)};
        if (previous_progress == target_progress) {
            // Nothing to process
            operation_ = OperationType::None;
            return ret;
        } else if (previous_progress > target_progress) {
            // Something bad had happened.  Maybe we need to unwind ?
            throw StageError(Stage::Result::kInvalidProgress,
                             "HistoryIndex progress " + std::to_string(previous_progress) +
                                 " greater than Execution progress " + std::to_string(target_progress));
        }

        reset_log_progress();
        const BlockNum segment_width{target_progress - previous_progress};
        if (segment_width > db::stages::kSmallBlockSegmentWidth) {
            log::Info(log_prefix_,
                      {"op", std::string(magic_enum::enum_name<OperationType>(operation_)),
                       "from", std::to_string(previous_progress),
                       "to", std::to_string(target_progress),
                       "span", std::to_string(segment_width)});
        }

        // If this is first time we forward AND we have "prune history" set
        // do not process all blocks rather only what is needed
        if (node_settings_->prune_mode->history().enabled()) {
            if (!previous_progress_accounts)
                previous_progress_accounts = node_settings_->prune_mode->history().value_from_head(target_progress);
            if (!previous_progress_storage)
                previous_progress_storage = node_settings_->prune_mode->history().value_from_head(target_progress);
        }

        collector_ = std::make_unique<etl::Collector>(node_settings_);
        if (previous_progress_accounts < target_progress) {
            success_or_throw(forward_impl(txn, previous_progress_accounts, target_progress, false));
            txn.commit_and_renew();
        }
        if (previous_progress_storage < target_progress) {
            success_or_throw(forward_impl(txn, previous_progress_storage, target_progress, true));
            txn.commit_and_renew();
        }
        reset_log_progress();
        update_progress(txn, target_progress);
        txn.commit_and_renew();

    } catch (const StageError& ex) {
        log::Error(log_prefix_,
                   {"function", std::string(__FUNCTION__), "exception", std::string(ex.what())});
        ret = static_cast<Stage::Result>(ex.err());
    } catch (const mdbx::exception& ex) {
        log::Error(log_prefix_,
                   {"function", std::string(__FUNCTION__), "exception", std::string(ex.what())});
        ret = Stage::Result::kDbError;
    } catch (const std::exception& ex) {
        log::Error(log_prefix_,
                   {"function", std::string(__FUNCTION__), "exception", std::string(ex.what())});
        ret = Stage::Result::kUnexpectedError;
    } catch (...) {
        log::Error(log_prefix_,
                   {"function", std::string(__FUNCTION__), "exception", "unexpected and undefined"});
        ret = Stage::Result::kUnexpectedError;
    }

    collector_.reset();
    operation_ = OperationType::None;
    return is_stopping() ? Stage::Result::kAborted : ret;
}

Stage::Result HistoryIndex::unwind(db::RWTxn& txn) {
    Stage::Result ret{Stage::Result::kSuccess};

    if (!sync_context_->unwind_point.has_value()) return ret;
    const BlockNum to{sync_context_->unwind_point.value()};

    operation_ = OperationType::Unwind;
    try {
        throw_if_stopping();

        // Check stage boundaries from previous execution and previous stage execution
        const auto previous_progress{get_progress(txn)};
        const auto previous_progress_accounts{
            db::stages::read_stage_progress(txn, db::stages::kAccountHistoryIndexKey)};
        const auto previous_progress_storage{
            db::stages::read_stage_progress(txn, db::stages::kStorageHistoryIndexKey)};
        const auto execution_stage_progress{db::stages::read_stage_progress(txn, db::stages::kExecutionKey)};
        if (previous_progress <= to || execution_stage_progress <= to) {
            // Nothing to process
            operation_ = OperationType::None;
            return ret;
        }

        reset_log_progress();
        const BlockNum segment_width{previous_progress - to};
        if (segment_width > db::stages::kSmallBlockSegmentWidth) {
            log::Info(log_prefix_,
                      {"op", std::string(magic_enum::enum_name<OperationType>(operation_)),
                       "from", std::to_string(previous_progress),
                       "to", std::to_string(to),
                       "span", std::to_string(segment_width)});
        }

        if (previous_progress_accounts && previous_progress_accounts > to)
            success_or_throw(unwind_impl(txn, previous_progress_accounts, to, false));
        if (previous_progress_storage && previous_progress_storage > to)
            success_or_throw(unwind_impl(txn, previous_progress_storage, to, true));

        reset_log_progress();
        update_progress(txn, to);
        txn.commit_and_renew();

    } catch (const StageError& ex) {
        log::Error(log_prefix_,
                   {"function", std::string(__FUNCTION__), "exception", std::string(ex.what())});
        ret = static_cast<Stage::Result>(ex.err());
    } catch (const mdbx::exception& ex) {
        log::Error(log_prefix_,
                   {"function", std::string(__FUNCTION__), "exception", std::string(ex.what())});
        ret = Stage::Result::kDbError;
    } catch (const std::exception& ex) {
        log::Error(log_prefix_,
                   {"function", std::string(__FUNCTION__), "exception", std::string(ex.what())});
        ret = Stage::Result::kUnexpectedError;
    } catch (...) {
        log::Error(log_prefix_,
                   {"function", std::string(__FUNCTION__), "exception", "unexpected and undefined"});
        ret = Stage::Result::kUnexpectedError;
    }

    collector_.reset();
    operation_ = OperationType::None;
    return is_stopping() ? Stage::Result::kAborted : ret;
}

Stage::Result HistoryIndex::prune(db::RWTxn& txn) {
    Stage::Result ret{Stage::Result::kSuccess};
    operation_ = OperationType::Prune;
    try {
        throw_if_stopping();
        if (!node_settings_->prune_mode->history().enabled()) {
            operation_ = OperationType::None;
            return ret;
        }

        const auto forward_progress{get_progress(txn)};
        const auto prune_progress{get_prune_progress(txn)};
        if (prune_progress >= forward_progress) {
            operation_ = OperationType::None;
            return ret;
        }

        // Need to erase all history info below this threshold
        // If threshold is zero we don't have anything to prune
        const auto prune_threshold{node_settings_->prune_mode->history().value_from_head(forward_progress)};
        if (!prune_threshold) {
            operation_ = OperationType::None;
            return ret;
        }

        reset_log_progress();
        const BlockNum segment_width{forward_progress - prune_progress};
        if (segment_width > db::stages::kSmallBlockSegmentWidth) {
            log::Info(log_prefix_,
                      {"op", std::string(magic_enum::enum_name<OperationType>(operation_)),
                       "from", std::to_string(prune_progress),
                       "to", std::to_string(forward_progress),
                       "threshold", std::to_string(prune_threshold)});
        }

        // We split the stage in two
        const auto prune_progress_accounts{
            db::stages::read_stage_prune_progress(txn, db::stages::kAccountHistoryIndexKey)};
        const auto prune_progress_storage{
            db::stages::read_stage_prune_progress(txn, db::stages::kStorageHistoryIndexKey)};

        if (!prune_progress_accounts || prune_progress_accounts < forward_progress)
            success_or_throw(prune_impl(txn, prune_threshold, forward_progress, /*storage=*/false));
        if (!prune_progress_storage || prune_progress_storage < forward_progress)
            success_or_throw(prune_impl(txn, prune_threshold, forward_progress, /*storage=*/true));

        reset_log_progress();
        db::stages::write_stage_prune_progress(txn, stage_name_, forward_progress);
        txn.commit_and_renew();

    } catch (const StageError& ex) {
        log::Error(log_prefix_,
                   {"function", std::string(__FUNCTION__), "exception", std::string(ex.what())});
        ret = static_cast<Stage::Result>(ex.err());
    } catch (const mdbx::exception& ex) {
        log::Error(log_prefix_,
                   {"function", std::string(__FUNCTION__), "exception", std::string(ex.what())});
        ret = Stage::Result::kDbError;
    } catch (const std::exception& ex) {
        log::Error(log_prefix_,
                   {"function", std::string(__FUNCTION__), "exception", std::string(ex.what())});
        ret = Stage::Result::kUnexpectedError;
    } catch (...) {
        log::Error(log_prefix_,
                   {"function", std::string(__FUNCTION__), "exception", "unexpected and undefined"});
        ret = Stage::Result::kUnexpectedError;
    }

    operation_ = OperationType::None;
    return ret;
}

Stage::Result HistoryIndex::forward_impl(db::RWTxn& txn, const BlockNum from, const BlockNum to, const bool storage) {
    const db::MapConfig source_config{storage ? db::table::kStorageChangeSet : db::table::kAccountChangeSet};
    const db::MapConfig target_config{storage ? db::table::kStorageHistory : db::table::kAccountHistory};
    const size_t target_key_size{kAddressLength + (storage ? kHashLength : 0)};

    std::unique_lock log_lck(sl_mutex_);
    loading_ = false;
    current_source_ = std::string(source_config.name);
    current_target_ = std::string(target_config.name);
    current_key_.clear();
    log_lck.unlock();

    // Into etl
    collect_bitmaps_from_changeset(txn, source_config, from, to, storage);

    if (!collector_->empty()) {
        log_lck.lock();
        loading_ = true;
        index_loader_ = std::make_unique<db::bitmap::IndexLoader>(target_config);
        log_lck.unlock();
        index_loader_->merge_bitmaps(txn, target_key_size, collector_.get());

        log_lck.lock();
        loading_ = false;
        index_loader_.reset();
        current_source_.clear();
        current_target_.clear();
        log_lck.unlock();
    }

    db::stages::write_stage_progress(
        txn, (storage ? db::stages::kStorageHistoryIndexKey : db::stages::kAccountHistoryIndexKey), to);

    return Stage::Result::kSuccess;
}

Stage::Result HistoryIndex::unwind_impl(db::RWTxn& txn, const BlockNum from, const BlockNum to, const bool storage) {
    const db::MapConfig source_config{storage ? db::table::kStorageChangeSet : db::table::kAccountChangeSet};
    const db::MapConfig target_config{storage ? db::table::kStorageHistory : db::table::kAccountHistory};

    std::unique_lock log_lck(sl_mutex_);
    loading_ = false;
    current_source_ = std::string(source_config.name);
    current_target_ = std::string(target_config.name);
    current_key_.clear();
    log_lck.unlock();

    const auto keys{collect_unique_keys_from_changeset(txn, source_config, from, to, storage)};

    log_lck.lock();
    index_loader_ = std::make_unique<db::bitmap::IndexLoader>(target_config);
    log_lck.unlock();

    index_loader_->unwind_bitmaps(txn, to, keys);

    log_lck.lock();
    index_loader_.reset();
    current_source_.clear();
    current_target_.clear();
    current_key_.clear();
    log_lck.unlock();

    db::stages::write_stage_progress(
        txn, (storage ? db::stages::kStorageHistoryIndexKey : db::stages::kAccountHistoryIndexKey), to);

    return Stage::Result::kSuccess;
}

Stage::Result HistoryIndex::prune_impl(db::RWTxn& txn, const BlockNum threshold, const BlockNum to, const bool storage) {
    const db::MapConfig table_config{storage ? db::table::kStorageHistory : db::table::kAccountHistory};

    std::unique_lock log_lck(sl_mutex_);
    loading_ = false;
    current_source_ = std::string(table_config.name);
    current_target_ = current_source_;
    current_key_.clear();
    index_loader_ = std::make_unique<db::bitmap::IndexLoader>(table_config);
    log_lck.unlock();

    index_loader_->prune_bitmaps(txn, threshold);

    log_lck.lock();
    index_loader_.reset();
    current_source_.clear();
    current_target_.clear();
    current_key_.clear();
    log_lck.unlock();

    db::stages::write_stage_prune_progress(
        txn, (storage ? db::stages::kStorageHistoryIndexKey : db::stages::kAccountHistoryIndexKey), to);

    return Stage::Result::kSuccess;
}

void HistoryIndex::collect_bitmaps_from_changeset(db::RWTxn& txn, const db::MapConfig& source_config,
                                                  const BlockNum from, const BlockNum to, bool storage) {
    using namespace std::chrono_literals;
    auto log_time{std::chrono::steady_clock::now()};

    absl::btree_map<Bytes, roaring::Roaring64Map> bitmaps;
    auto bitmaps_it{bitmaps.begin()};
    Bytes bitmaps_key{};
    size_t bitmaps_size{0};   // To account flushing threshold
    uint16_t flush_count{0};  // To account number of flushings

    const BlockNum max_block_number{to};
    BlockNum reached_block_number{0};

    auto start_key{db::block_key(from + 1)};
    auto source = txn.ro_cursor_dup_sort(source_config);
    //auto source_data{storage ? source->lower_bound(db::to_slice(start_key), false)
    //                         : source->find(db::to_slice(start_key), false)};
    auto source_data{source->lower_bound(db::to_slice(start_key), false)};
    while (source_data) {
        auto source_data_key_view{db::from_slice(source_data.key)};
        reached_block_number = endian::load_big_u64(source_data_key_view.data());
        if (reached_block_number > max_block_number) {
            break;
        }
        source_data_key_view.remove_prefix(sizeof(BlockNum));

        // Log and abort check
        if (const auto now{std::chrono::steady_clock::now()}; log_time <= now) {
            throw_if_stopping();
            std::unique_lock log_lck(sl_mutex_);
            current_key_ = std::to_string(reached_block_number);
            log_time = now + 5s;
        }

        while (source_data) {
            const auto source_data_value_view{db::from_slice(source_data.value)};
            if (storage) {
                // Contract address + location
                bitmaps_key.assign(source_data_key_view.substr(0, kAddressLength))
                    .append(source_data_value_view.substr(0, kHashLength));
            } else {
                // Only address for accounts
                bitmaps_key.assign(source_data_value_view.substr(0, kAddressLength));
            }

            bitmaps_it = bitmaps.find(bitmaps_key);
            if (bitmaps_it == bitmaps.end()) {
                bitmaps_it = bitmaps.emplace(bitmaps_key, roaring::Roaring64Map()).first;
                bitmaps_size += bitmaps_key.size();
                bitmaps_size += sizeof(uint64_t);  // see Roaring64Map()::getSizeInBytes()
            }
            bitmaps_it->second.add(reached_block_number);
            bitmaps_size += sizeof(uint32_t);  // All blocks <= UINT32_MAX
                                               // Is there a chain exceeding that height ?

            source_data = source->to_current_next_multi(false);
        }

        // Flush bitmaps to etl if necessary
        if (bitmaps_size >= node_settings_->batch_size) {
            db::bitmap::IndexLoader::flush_bitmaps_to_etl(bitmaps, collector_.get(), flush_count++);
            bitmaps_size = 0;
        }

        source_data = source->to_next(false);
    }

    if (bitmaps_size) {
        db::bitmap::IndexLoader::flush_bitmaps_to_etl(bitmaps, collector_.get(), flush_count);
    }
}

std::map<Bytes, bool> HistoryIndex::collect_unique_keys_from_changeset(
    db::RWTxn& txn, const db::MapConfig& source_config, BlockNum from, BlockNum to, bool storage) {
    using namespace std::chrono_literals;
    auto log_time{std::chrono::steady_clock::now()};

    std::map<Bytes, bool> ret;
    Bytes unique_key{};

    const BlockNum max_block_number{std::max(from, to)};

    auto start_key{db::block_key(std::min(from, to) + 1)};
    auto source = txn.ro_cursor_dup_sort(source_config);
    //auto source_data{storage ? source->lower_bound(db::to_slice(start_key), false)
    //                         : source->find(db::to_slice(start_key), false)};
    auto source_data{source->lower_bound(db::to_slice(start_key), false)};

    BlockNum reached_block_number;
    while (source_data) {
        auto source_data_key_view{db::from_slice(source_data.key)};
        reached_block_number = endian::load_big_u64(source_data_key_view.data());
<<<<<<< HEAD
        //check_block_sequence(expected_block_number, reached_block_number);
=======
>>>>>>> bd122461
        if (reached_block_number > max_block_number) break;
        source_data_key_view.remove_prefix(sizeof(BlockNum));

        // Log and abort check
        if (const auto now{std::chrono::steady_clock::now()}; log_time <= now) {
            throw_if_stopping();
            std::unique_lock log_lck(sl_mutex_);
            current_key_ = std::to_string(reached_block_number);
            log_time = now + 5s;
        }

        while (source_data) {
            auto source_data_value_view{db::from_slice(source_data.value)};
            if (storage) {
                // Contract address + location
                unique_key.assign(source_data_key_view.substr(0, kAddressLength))
                    .append(source_data_value_view.substr(0, kHashLength));
                source_data_value_view.remove_prefix(kHashLength);
            } else {
                // Only address for accounts
                unique_key.assign(source_data_value_view.substr(0, kAddressLength));
                source_data_value_view.remove_prefix(kAddressLength);
            }
            if (!ret.contains(unique_key)) {
                (void)ret.emplace(unique_key, source_data_value_view.empty());
            }
            source_data = source->to_current_next_multi(false);
        }

        source_data = source->to_next(false);
    }

    return ret;
}

std::vector<std::string> HistoryIndex::get_log_progress() {
    std::unique_lock log_lck(sl_mutex_);
    std::vector<std::string> ret{"op", std::string(magic_enum::enum_name<OperationType>(operation_))};
    if (current_source_.empty() && current_target_.empty()) {
        ret.insert(ret.end(), {"db", "waiting ..."});
    } else {
        switch (operation_) {
            case OperationType::Forward:
                if (loading_) {
                    current_key_ = collector_ ? abridge(collector_->get_load_key(), kAddressLength) : "";
                    ret.insert(ret.end(), {"from", "etl", "to", current_target_, "key", current_key_});
                } else {
                    ret.insert(ret.end(), {"from", current_source_, "to", "etl", "key", current_key_});
                }
                break;
            case OperationType::Unwind:
                if (index_loader_) {
                    current_key_ = index_loader_->get_current_key();
                    ret.insert(ret.end(), {"from", "etl", "to", current_target_, "key", current_key_});
                } else {
                    ret.insert(ret.end(), {"from", current_source_, "to", "etl", "key", current_key_});
                }
                break;
            case OperationType::Prune:
                if (index_loader_) {
                    current_key_ = index_loader_->get_current_key();
                    ret.insert(ret.end(), {"to", current_target_, "key", current_key_});
                } else {
                    ret.insert(ret.end(), {"to", current_target_, current_key_});
                }
                break;
            default:
                ret.insert(ret.end(), {"from", current_source_, "key", current_key_});
        }
    }
    return ret;
}

void HistoryIndex::reset_log_progress() {
    std::unique_lock log_lck(sl_mutex_);
    loading_ = false;
    current_source_.clear();
    current_target_.clear();
    current_key_.clear();
}
}  // namespace silkworm::stagedsync<|MERGE_RESOLUTION|>--- conflicted
+++ resolved
@@ -424,10 +424,6 @@
     while (source_data) {
         auto source_data_key_view{db::from_slice(source_data.key)};
         reached_block_number = endian::load_big_u64(source_data_key_view.data());
-<<<<<<< HEAD
-        //check_block_sequence(expected_block_number, reached_block_number);
-=======
->>>>>>> bd122461
         if (reached_block_number > max_block_number) break;
         source_data_key_view.remove_prefix(sizeof(BlockNum));
 
