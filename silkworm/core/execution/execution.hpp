--- conflicted
+++ resolved
@@ -38,27 +38,18 @@
  * @param chain_config The configuration parameters for the chain.
  * @param receipts The transaction receipts produced by block execution.
  */
-<<<<<<< HEAD
-[[nodiscard]] inline ValidationResult execute_block(const Block& block, State& state,
-                                                    const ChainConfig& chain_config, const evmone::gas_parameters& gas_params, const gas_prices_t& gas_prices) noexcept {
-    auto rule_set{protocol::rule_set_factory(chain_config)};
-    if (!rule_set) {
-        return ValidationResult::kUnknownProtocolRuleSet;
-    }
-    ExecutionProcessor processor{block, *rule_set, state, chain_config, gas_prices};
-    std::vector<Receipt> receipts;
-    return processor.execute_and_write_block(receipts, gas_params);
-=======
 inline ValidationResult execute_block(
     const Block& block,
     State& state,
     const ChainConfig& chain_config,
-    std::vector<Receipt>& receipts) noexcept {
+    std::vector<Receipt>& receipts,
+    const evmone::gas_parameters& gas_params,
+    const evmone::eosevm::gas_prices& gas_prices) noexcept {
     const auto rule_set{protocol::rule_set_factory(chain_config)};
     if (!rule_set) {
         return ValidationResult::kUnknownProtocolRuleSet;
     }
-    ExecutionProcessor processor{block, *rule_set, state, chain_config, true};
+    ExecutionProcessor processor{block, *rule_set, state, chain_config, true, gas_params, gas_prices};
 
     if (const ValidationResult res = processor.execute_block(receipts); res != ValidationResult::kOk) {
         return res;
@@ -81,10 +72,11 @@
 inline ValidationResult execute_block(
     const Block& block,
     State& state,
-    const ChainConfig& chain_config) noexcept {
+    const ChainConfig& chain_config,
+    const evmone::gas_parameters& gas_params,
+    const evmone::eosevm::gas_prices& gas_prices) noexcept {
     std::vector<Receipt> receipts;
-    return execute_block(block, state, chain_config, receipts);
->>>>>>> 08e2e7e6
+    return execute_block(block, state, chain_config, receipts, gas_params, gas_prices);
 }
 
 }  // namespace silkworm