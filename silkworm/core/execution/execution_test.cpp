/*
   Copyright 2022 The Silkworm Authors

   Licensed under the Apache License, Version 2.0 (the "License");
   you may not use this file except in compliance with the License.
   You may obtain a copy of the License at

       http://www.apache.org/licenses/LICENSE-2.0

   Unless required by applicable law or agreed to in writing, software
   distributed under the License is distributed on an "AS IS" BASIS,
   WITHOUT WARRANTIES OR CONDITIONS OF ANY KIND, either express or implied.
   See the License for the specific language governing permissions and
   limitations under the License.
*/

#include "execution.hpp"

#include <catch2/catch_test_macros.hpp>
#include <ethash/keccak.hpp>

#include <silkworm/core/common/test_util.hpp>
#include <silkworm/core/execution/call_tracer.hpp>
#include <silkworm/core/protocol/param.hpp>
#include <silkworm/core/state/in_memory_state.hpp>
#include <silkworm/core/trie/vector_root.hpp>
#include <silkworm/core/types/account.hpp>
#include <silkworm/core/types/address.hpp>
#include <silkworm/core/types/block.hpp>
#include <silkworm/core/types/evmc_bytes32.hpp>

namespace silkworm {

static constexpr evmc::address kMiner{0x5a0b54d5dc17e0aadc383d2db43b0a0d3e029c4c_address};
static constexpr evmc::address kSender{0xb685342b8c54347aad148e1f22eff3eb3eb29391_address};

TEST_CASE("Execute two blocks") {
    // ---------------------------------------
    // Prepare
    // ---------------------------------------
    Block block{};
    block.header.number = 1;
    block.header.beneficiary = kMiner;
    block.header.gas_limit = 100'000;
    block.header.gas_used = 98'824;

    static constexpr auto kEncoder = [](Bytes& to, const Receipt& r) { rlp::encode(to, r); };
    std::vector<Receipt> receipts{
        {TransactionType::kDynamicFee, true, block.header.gas_used, {}, {}},
    };
    block.header.receipts_root = trie::root_hash(receipts, kEncoder);

    // This contract initially sets its 0th storage to 0x2a and its 1st storage to 0x01c9.
    // When called, it updates its 0th storage to the input provided.
    Bytes contract_code{*from_hex("600035600055")};
    Bytes deployment_code{*from_hex("602a6000556101c960015560068060166000396000f3") + contract_code};

    block.transactions.resize(1);
    block.transactions[0].data = deployment_code;
    block.transactions[0].gas_limit = block.header.gas_limit;
    block.transactions[0].type = TransactionType::kDynamicFee;
    block.transactions[0].max_priority_fee_per_gas = 0;
    block.transactions[0].max_fee_per_gas = 20 * kGiga;

    block.transactions[0].r = 1;  // dummy
    block.transactions[0].s = 1;  // dummy
    block.transactions[0].set_sender(kSender);

    InMemoryState state;
    Account sender_account{};
    sender_account.balance = kEther;
    state.update_account(kSender, std::nullopt, sender_account);

    // ---------------------------------------
    // Execute first block
    // ---------------------------------------
<<<<<<< HEAD

    REQUIRE(execute_block(block, state, test::kLondonConfig, {}, {}) == ValidationResult::kOk);
=======
    REQUIRE(execute_block(block, state, test::kLondonConfig) == ValidationResult::kOk);
>>>>>>> 08e2e7e6

    auto contract_address{create_address(kSender, /*nonce=*/0)};
    std::optional<Account> contract_account{state.read_account(contract_address)};
    REQUIRE(contract_account != std::nullopt);

    ethash::hash256 code_hash{keccak256(contract_code)};
    CHECK(to_hex(contract_account->code_hash) == to_hex(code_hash.bytes));

    evmc::bytes32 storage_key0{};
    evmc::bytes32 storage0{state.read_storage(contract_address, kDefaultIncarnation, storage_key0)};
    CHECK(to_hex(storage0) == "000000000000000000000000000000000000000000000000000000000000002a");

    evmc::bytes32 storage_key1{to_bytes32(*from_hex("01"))};
    evmc::bytes32 storage1{state.read_storage(contract_address, kDefaultIncarnation, storage_key1)};
    CHECK(to_hex(storage1) == "00000000000000000000000000000000000000000000000000000000000001c9");

    std::optional<Account> miner_account{state.read_account(kMiner)};
    REQUIRE(miner_account);
    CHECK(miner_account->balance == protocol::kBlockRewardConstantinople);

    // ---------------------------------------
    // Execute second block
    // ---------------------------------------
    std::string new_val{"000000000000000000000000000000000000000000000000000000000000003e"};

    block.header.number = 2;
    block.header.gas_used = 26'149;
    receipts[0].cumulative_gas_used = block.header.gas_used;
    block.header.receipts_root = trie::root_hash(receipts, kEncoder);

    block.transactions[0].nonce = 1;
    block.transactions[0].to = contract_address;
    block.transactions[0].data = *from_hex(new_val);
    block.transactions[0].max_priority_fee_per_gas = 20 * kGiga;

    REQUIRE(execute_block(block, state, test::kLondonConfig, {}, {}) == ValidationResult::kOk);

    storage0 = state.read_storage(contract_address, kDefaultIncarnation, storage_key0);
    CHECK(to_hex(storage0) == new_val);

    miner_account = state.read_account(kMiner);
    REQUIRE(miner_account != std::nullopt);
    CHECK(miner_account->balance > 2 * protocol::kBlockRewardConstantinople);
    CHECK(miner_account->balance < 3 * protocol::kBlockRewardConstantinople);
}

class BlockTracer : public EvmTracer {
  public:
    explicit BlockTracer() = default;

    void on_block_start(const silkworm::Block& /*block*/) noexcept override {
        block_start_called_ = true;
    }
    void on_block_end(const silkworm::Block& /*block*/) noexcept override {
        block_end_called_ = true;
    }

    bool block_start_called() const { return block_start_called_; }
    bool block_end_called() const { return block_end_called_; }

  private:
    bool block_start_called_{false};
    bool block_end_called_{false};
};

TEST_CASE("Execute block with tracing") {
    // ---------------------------------------
    // Prepare
    // ---------------------------------------
    Block block{};
    block.header.number = 1;
    block.header.beneficiary = kMiner;
    block.header.gas_limit = 100'000;
    block.header.gas_used = 0;

    static constexpr auto kEncoder = [](Bytes& to, const Receipt& r) { rlp::encode(to, r); };
    block.header.receipts_root = trie::root_hash(std::vector<Receipt>{}, kEncoder);

    InMemoryState state;
    Account sender_account{};
    sender_account.balance = kEther;
    state.update_account(kSender, std::nullopt, sender_account);

    // ---------------------------------------
    // Execute block
    // ---------------------------------------
    const auto chain_config{test::kLondonConfig};
    std::vector<Receipt> receipts;
    const auto rule_set{protocol::rule_set_factory(chain_config)};
    REQUIRE(rule_set);
    ExecutionProcessor processor{block, *rule_set, state, chain_config, true};

    BlockTracer block_tracer{};
    processor.evm().add_tracer(block_tracer);
    CallTraces call_traces{};
    CallTracer call_tracer{call_traces};
    processor.evm().add_tracer(call_tracer);

    REQUIRE(processor.execute_block(receipts) == ValidationResult::kOk);

    CHECK((block_tracer.block_start_called() && block_tracer.block_end_called()));
    CHECK(call_traces.senders.empty());
    CHECK(call_traces.recipients.size() == 1);
    CHECK(call_traces.recipients.contains(kMiner));  // header beneficiary
}

}  // namespace silkworm<|MERGE_RESOLUTION|>--- conflicted
+++ resolved
@@ -74,12 +74,7 @@
     // ---------------------------------------
     // Execute first block
     // ---------------------------------------
-<<<<<<< HEAD
-
     REQUIRE(execute_block(block, state, test::kLondonConfig, {}, {}) == ValidationResult::kOk);
-=======
-    REQUIRE(execute_block(block, state, test::kLondonConfig) == ValidationResult::kOk);
->>>>>>> 08e2e7e6
 
     auto contract_address{create_address(kSender, /*nonce=*/0)};
     std::optional<Account> contract_account{state.read_account(contract_address)};
@@ -170,7 +165,7 @@
     std::vector<Receipt> receipts;
     const auto rule_set{protocol::rule_set_factory(chain_config)};
     REQUIRE(rule_set);
-    ExecutionProcessor processor{block, *rule_set, state, chain_config, true};
+    ExecutionProcessor processor{block, *rule_set, state, chain_config, false, {}, {}};
 
     BlockTracer block_tracer{};
     processor.evm().add_tracer(block_tracer);
