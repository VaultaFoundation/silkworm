--- conflicted
+++ resolved
@@ -36,24 +36,6 @@
 
 namespace silkworm {
 
-void revert_speculative_gas(evmc::Result& res) {
-    res.gas_left += res.storage_gas_consumed;
-    res.gas_left += res.speculative_cpu_gas_consumed;
-    res.gas_refund = 0;
-    res.storage_gas_consumed = 0;
-    res.storage_gas_refund = 0;
-    res.speculative_cpu_gas_consumed = 0;
-};
-
-void revert_speculative_gas(evmc_result& res) {
-    res.gas_left += res.storage_gas_consumed;
-    res.gas_left += res.speculative_cpu_gas_consumed;
-    res.gas_refund = 0;
-    res.storage_gas_consumed = 0;
-    res.storage_gas_refund = 0;
-    res.speculative_cpu_gas_consumed = 0;
-};
-
 class DelegatingTracer : public evmone::Tracer {
   public:
     explicit DelegatingTracer(EvmTracer& tracer, IntraBlockState& intra_block_state) noexcept
@@ -89,26 +71,16 @@
     : beneficiary{block.header.beneficiary},
       block_{block},
       state_{state},
-<<<<<<< HEAD
       config_{config},
-      evm1_{evmc_create_evmone()},
       eos_evm_version_{config.eos_evm_version(block.header)} { }
-=======
-      config_{config} {}
->>>>>>> 08e2e7e6
 
 EVM::~EVM() {
     vm_impl().remove_tracers();
 }
 
-<<<<<<< HEAD
 CallResult EVM::execute(const Transaction& txn, uint64_t gas, const evmone::gas_parameters& gas_params) noexcept {
-    assert(txn.from.has_value());  // sender must be recovered
+    SILKWORM_ASSERT(txn.sender());  // sender must be valid
     gas_params_ = gas_params;
-=======
-CallResult EVM::execute(const Transaction& txn, uint64_t gas) noexcept {
-    SILKWORM_ASSERT(txn.sender());  // sender must be valid
->>>>>>> 08e2e7e6
 
     txn_ = &txn;
 
@@ -131,18 +103,14 @@
 
     const auto gas_left = static_cast<uint64_t>(res.gas_left);
     const auto gas_refund = static_cast<uint64_t>(res.gas_refund);
-<<<<<<< HEAD
     const auto storage_gas_consumed = static_cast<uint64_t>(res.storage_gas_consumed);
     const auto storage_gas_refund = static_cast<uint64_t>(res.storage_gas_refund);
     const auto speculative_cpu_gas_consumed = static_cast<uint64_t>(res.speculative_cpu_gas_consumed);
-    return {res.status_code, gas_left, gas_refund, storage_gas_consumed, storage_gas_refund, speculative_cpu_gas_consumed, {res.output_data, res.output_size}};
-=======
-    return {ValidationResult::kOk, res.status_code, gas_left, gas_refund, {res.output_data, res.output_size}};
->>>>>>> 08e2e7e6
+    return {ValidationResult::kOk, res.status_code, gas_left, gas_refund, storage_gas_consumed, storage_gas_refund, speculative_cpu_gas_consumed, {res.output_data, res.output_size}};
 }
 
 evmc::Result EVM::create(const evmc_message& message) noexcept {
-    evmc::Result res(EVMC_SUCCESS, message.gas, 0, 0, 0, 0, nullptr, 0);
+    evmc::Result res(EVMC_SUCCESS, message.gas, 0, 0, 0, 0, 0, nullptr, 0);
 
     auto value{intx::be::load<intx::uint256>(message.value)};
     const auto owned_funds = state_.get_balance(message.sender);
@@ -212,7 +180,7 @@
 
     if (evm_res.status_code == EVMC_SUCCESS) {
         const size_t code_len{evm_res.output_size};
-        uint64_t code_deploy_gas{code_len * (eos_evm_version_ > 0 ? gas_params_.G_codedeposit : protocol::fee::kGCodeDeposit)};
+        uint64_t code_deploy_gas{code_len * (eos_evm_version_ > 0 ? gas_params_.values_.G_codedeposit : protocol::fee::kGCodeDeposit)};
         if (rev >= EVMC_SPURIOUS_DRAGON && code_len > protocol::kMaxCodeSize) {
             // EIP-170: Contract code size limit
             evm_res.status_code = EVMC_ARGUMENT_OUT_OF_RANGE;
@@ -232,7 +200,7 @@
             evm_res.storage_gas_consumed = tmp_gas_state.storage_gas_consumed();
             evm_res.storage_gas_refund = tmp_gas_state.storage_gas_refund();
             state_.set_code(contract_addr, {evm_res.output_data, evm_res.output_size});
-        } else if (evm_res.gas_left >= 0 && static_cast<uint64_t>(evm_res.gas_left) >= code_deploy_gas) {
+	      } else if (std::cmp_greater_equal(evm_res.gas_left, code_deploy_gas)) {
             evm_res.gas_left -= static_cast<int64_t>(code_deploy_gas);
             state_.set_code(contract_addr, {evm_res.output_data, evm_res.output_size});
         } else if (rev >= EVMC_HOMESTEAD) {
@@ -245,7 +213,7 @@
     } else {
         state_.revert_to_snapshot(snapshot);
         if(eos_evm_version_ >= 3) {
-            revert_speculative_gas(evm_res);
+            evmone::revert_speculative_gas(evm_res);
         } else {
             evm_res.gas_refund = 0;
             if (evm_res.status_code != EVMC_REVERT) {
@@ -264,15 +232,15 @@
 
 evmc::Result EVM::call(const evmc_message& msg) noexcept {
     evmc_message message{msg};
-    evmc::Result res(EVMC_SUCCESS, message.gas, 0, 0, 0, 0, nullptr, 0);
+    evmc::Result res(EVMC_SUCCESS, message.gas, 0, 0, 0, 0, 0, nullptr, 0);
 
     auto at_exit = gsl::finally([&] {
         if(res.status_code == EVMC_SUCCESS && message_filter_ && (*message_filter_)(message)) {
-            state_.add_filtered_message(FilteredMessage{
+            state_.add_filtered_message(evmone::eosevm::filtered_message{
                 .sender   = message.sender,
                 .receiver = message.recipient,
                 .value    = message.value,
-                .data     = silkworm::Bytes{message.input_data, message.input_size}
+                .data     = evmc::bytes{message.input_data, message.input_size}
             });
         }
     });
@@ -285,7 +253,6 @@
     }
 
     const auto snapshot{state_.take_snapshot()};
-
     const evmc_revision rev{revision()};
     bool recipient_exists = account_exists(message.recipient);
 
@@ -304,8 +271,8 @@
         const uint8_t num{message.code_address.bytes[kAddressLength - 1]};
         const precompile::Contract& contract{precompile::kContracts[num]->contract};
         const ByteView input{message.input_data, message.input_size};
-        const int64_t gas{static_cast<int64_t>(contract.gas(input, rev))};
-        if (gas < 0 || gas > message.gas) {
+        const uint64_t gas{contract.gas(input, rev)};
+        if (std::cmp_greater(gas, message.gas)) {
             res.status_code = EVMC_OUT_OF_GAS;
         } else {
             const std::optional<Bytes> output{contract.run(input)};
@@ -318,21 +285,14 @@
         }
         // Explicitly notify registered tracers (if any)
         for (auto tracer : tracers_) {
-<<<<<<< HEAD
-            const ByteView code{}; // precompile code is empty.
-            tracer.get().on_execution_start(rev, message, code);
-            tracer.get().on_precompiled_run(res.raw(), message.gas, state_);
-            tracer.get().on_execution_end(res.raw(),state_);
-=======
             const ByteView empty_code{};  // Any precompile code is empty
             tracer.get().on_execution_start(rev, message, empty_code);
             tracer.get().on_precompiled_run(res.raw(), state_);
             tracer.get().on_execution_end(res.raw(), state_);
->>>>>>> 08e2e7e6
         }
     } else {
         if(eos_evm_version_ > 0 && message.depth == 0 && !is_zero(evmc::bytes32{message.value}) && !recipient_exists) {
-            int64_t cost = static_cast<int64_t>(gas_params_.G_txnewaccount);
+            int64_t cost = static_cast<int64_t>(gas_params_.values_.G_txnewaccount);
             if( eos_evm_version_ >= 3 ) {
                 assert(res.storage_gas_consumed == 0);
                 assert(res.storage_gas_refund == 0);
@@ -343,7 +303,7 @@
                 // If we run out of gas lets do everything here
                 state_.revert_to_snapshot(snapshot);
                 if( eos_evm_version_ >= 3 ) {
-                    revert_speculative_gas(res);
+                    evmone::revert_speculative_gas(res);
                 } else {
                     res.gas_refund = 0;
                     res.gas_left = 0;
@@ -373,7 +333,7 @@
     if (res.status_code != EVMC_SUCCESS) {
         state_.revert_to_snapshot(snapshot);
         if(eos_evm_version_ >= 3) {
-            revert_speculative_gas(res);
+            evmone::revert_speculative_gas(res);
         } else {
             res.gas_refund = 0;
             if (res.status_code != EVMC_REVERT) {
@@ -390,7 +350,7 @@
     if (exo_evm) {
         EvmHost host{*this};
         return exo_evm->execute(exo_evm, &EvmHost::get_interface(), host.to_context(), rev, &message,
-                                code.data(), code.size());
+                                code.data(), code.size(), eos_evm_version_, &gas_params_.values_);
     }
     return execute_with_baseline_interpreter(rev, message, code, code_hash);
 }
@@ -413,20 +373,10 @@
         }
     }
 
-    EvmHost host{*this};
-<<<<<<< HEAD
-    gsl::owner<evmone::ExecutionState*> state{acquire_state()};
-
-    state->reset(msg, rev, host.get_interface(), host.to_context(), code, gas_params_, eos_evm_version_);
-
-    const auto vm{static_cast<evmone::VM*>(evm1_)};
-    evmc_result res{evmone::baseline::execute(*vm, msg.gas, *state, *analysis)};
-
-    release_state(state);
-
-=======
-    evmc_result res{evmone::baseline::execute(vm_impl(), EvmHost::get_interface(), host.to_context(), rev, message, *analysis)};
->>>>>>> 08e2e7e6
+    auto host = std::make_unique<EvmHost>(*this);
+    auto state = std::make_unique<evmone::ExecutionState>();
+    state->reset(message, rev, host->get_interface(), host->to_context(), code, gas_params_, eos_evm_version_);
+    evmc_result res{evmone::baseline::execute(vm_impl(), message, *state, *analysis)};
     return res;
 }
 
@@ -439,7 +389,11 @@
     tracers_.push_back(std::ref(tracer));
 }
 
-<<<<<<< HEAD
+void EVM::remove_tracers() noexcept {
+    vm_impl().remove_tracers();
+    tracers_.clear();
+}
+
 bool EVM::account_exists(const evmc::address& address) const noexcept {
     const evmc_revision rev{revision()};
 
@@ -451,23 +405,15 @@
         return !state_.is_dead(address);
     } else {
         return state_.exists(address);
-=======
-void EVM::remove_tracers() noexcept {
-    vm_impl().remove_tracers();
-    tracers_.clear();
+    }
 }
 
 bool EvmHost::account_exists(const evmc::address& address) const noexcept {
     const evmc_revision rev{evm_.revision()};
     if (rev >= EVMC_SPURIOUS_DRAGON) {
         return !evm_.state().is_dead(address);
->>>>>>> 08e2e7e6
     }
     return evm_.state().exists(address);
-}
-
-bool EvmHost::account_exists(const evmc::address& address) const noexcept {
-    return evm_.account_exists(address);
 }
 
 evmc_access_status EvmHost::access_account(const evmc::address& address) noexcept {
@@ -588,13 +534,6 @@
         if (res.status_code == EVMC_REVERT) {
             // geth returns CREATE output only in case of REVERT
             return res;
-<<<<<<< HEAD
-        } else {
-            evmc::Result res_with_no_output(res.status_code, res.gas_left, res.gas_refund, res.storage_gas_consumed, res.storage_gas_refund, res.speculative_cpu_gas_consumed, nullptr, 0);
-            res_with_no_output.create_address = res.create_address;
-            return res_with_no_output;
-=======
->>>>>>> 08e2e7e6
         }
         evmc::Result res_with_no_output{res.status_code, res.gas_left, res.gas_refund};
         res_with_no_output.create_address = res.create_address;
@@ -632,32 +571,23 @@
     return context;
 }
 
-<<<<<<< HEAD
-evmc::bytes32 EvmHost::get_block_hash(int64_t n) const noexcept {
-    if(evm_.config().protocol_rule_set == protocol::RuleSetType::kTrust) {
+evmc::bytes32 EVM::get_block_hash(int64_t block_num) noexcept {
+    if(std::holds_alternative<protocol::TrustConfig>(config().rule_set_config)) {
         uint8_t buffer[1+8+8];
         buffer[0] = 0x00;
-        intx::le::unsafe::store<uint64_t>(buffer+1,   static_cast<uint64_t>(n));
-        intx::le::unsafe::store<uint64_t>(buffer+1+8, evm_.config().chain_id);
+        intx::le::unsafe::store<uint64_t>(buffer+1,   static_cast<uint64_t>(block_num));
+        intx::le::unsafe::store<uint64_t>(buffer+1+8, config().chain_id);
         auto block_hash = silkworm::precompile::sha256_run(ByteView(buffer));
         evmc::bytes32 res;
         memcpy(res.bytes, block_hash->data(), 32);
         return res;
     }
 
-    assert(n >= 0);
-    const uint64_t current_block_num{evm_.block_.header.number};
-    assert(static_cast<uint64_t>(n) < current_block_num);
-    const uint64_t new_size_u64{current_block_num - static_cast<uint64_t>(n)};
-    assert(std::in_range<std::size_t>(new_size_u64));
-=======
-evmc::bytes32 EVM::get_block_hash(int64_t block_num) noexcept {
     SILKWORM_ASSERT(block_num >= 0);
     const uint64_t current_block_num{block_.header.number};
     SILKWORM_ASSERT(static_cast<uint64_t>(block_num) < current_block_num);
     const uint64_t new_size_u64{current_block_num - static_cast<uint64_t>(block_num)};
     SILKWORM_ASSERT(std::in_range<size_t>(new_size_u64));
->>>>>>> 08e2e7e6
     const size_t new_size{static_cast<size_t>(new_size_u64)};
 
     std::vector<evmc::bytes32>& hashes{block_hashes_};
