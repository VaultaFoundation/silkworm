--- conflicted
+++ resolved
@@ -26,37 +26,16 @@
 
 namespace silkworm {
 
-<<<<<<< HEAD
-TEST_CASE("Config lookup") {
-    CHECK(lookup_known_chain(0u).has_value() == false);
-    CHECK(lookup_known_chain(1u)->second == &kMainnetConfig);
-    CHECK(lookup_known_chain(kSepoliaConfig.chain_id)->second == &kSepoliaConfig);
-//    CHECK(lookup_known_chain(12345u).has_value() == false);
-    CHECK(lookup_known_chain("mainnet")->second == &kMainnetConfig);
-    CHECK(lookup_known_chain("goErli")->second == &kGoerliConfig);
-    CHECK(lookup_known_chain("Sepolia")->second == &kSepoliaConfig);
-    CHECK(lookup_known_chain("xxxx").has_value() == false);
-
-    auto chains_map{get_known_chains_map()};
-    CHECK(chains_map.empty() == false);
-    for (auto& [name, id] : chains_map) {
-        REQUIRE(lookup_known_chain(name).has_value());
-        REQUIRE(lookup_known_chain(id).has_value());
-        REQUIRE(lookup_known_chain(name) == lookup_known_chain(id));
-        REQUIRE(lookup_known_chain(name)->second->chain_id == id);
-=======
 TEST_CASE("Known configs") {
     static_assert(kKnownChainConfigs.size() == kKnownChainNameToId.size());
     for (const auto& [_, id] : kKnownChainNameToId) {
         const auto config{kKnownChainConfigs.find(id)};
         REQUIRE(config);
         CHECK((*config)->chain_id == id);
->>>>>>> 08e2e7e6
     }
 }
 
 TEST_CASE("Config revision") {
-<<<<<<< HEAD
     auto build_header = [&](uint64_t number, uint64_t ts) {
         return BlockHeader{.number=number, .timestamp=ts};
     };
@@ -68,7 +47,7 @@
     CHECK(kMainnetConfig.revision(build_header(1'149'999, 1457981342)) == EVMC_FRONTIER);
     CHECK(kMainnetConfig.revision(build_header(1'150'000, 1457981393)) == EVMC_HOMESTEAD);
     CHECK(kMainnetConfig.revision(build_header(1'150'001, 1457981402)) == EVMC_HOMESTEAD);
-    CHECK(kMainnetConfig.revision(build_header(1'920'000, 1469020840)) == EVMC_HOMESTEAD);  // DAO fork doesn't) have an evmc_revision
+    CHECK(kMainnetConfig.revision(build_header(1'920'000, 1469020840)) == EVMC_HOMESTEAD);  // DAO fork doesn't have an evmc_revision(build_header
     CHECK(kMainnetConfig.revision(build_header(2'000'000, 1470173578)) == EVMC_HOMESTEAD);
     CHECK(kMainnetConfig.revision(build_header(2'462'999, 1476796747)) == EVMC_HOMESTEAD);
     CHECK(kMainnetConfig.revision(build_header(2'463'000, 1476796771)) == EVMC_TANGERINE_WHISTLE);
@@ -92,7 +71,7 @@
     CHECK(kMainnetConfig.revision(build_header(9'068'999, 1575764708)) == EVMC_PETERSBURG);
     CHECK(kMainnetConfig.revision(build_header(9'069'000, 1575764709)) == EVMC_ISTANBUL);
     CHECK(kMainnetConfig.revision(build_header(9'069'001, 1575764711)) == EVMC_ISTANBUL);
-    CHECK(kMainnetConfig.revision(build_header(9'200'000, 1577953849)) == EVMC_ISTANBUL);  // Muir Glacier doesn't) have an evmc_revision
+    CHECK(kMainnetConfig.revision(build_header(9'200'000, 1577953849)) == EVMC_ISTANBUL);  // Muir Glacier doesn't have an evmc_revision(build_header
     CHECK(kMainnetConfig.revision(build_header(10'000'000, 1588598533)) == EVMC_ISTANBUL);
     CHECK(kMainnetConfig.revision(build_header(11'000'000, 1601957824)) == EVMC_ISTANBUL);
     CHECK(kMainnetConfig.revision(build_header(12'000'000, 1615234816)) == EVMC_ISTANBUL);
@@ -103,89 +82,31 @@
     CHECK(kMainnetConfig.revision(build_header(12'965'000, 1628166822)) == EVMC_LONDON);
     CHECK(kMainnetConfig.revision(build_header(12'965'001, 1628166835)) == EVMC_LONDON);
     CHECK(kMainnetConfig.revision(build_header(13'000'000, 1628632419)) == EVMC_LONDON);
-    CHECK(kMainnetConfig.revision(build_header(13'773'000, 1639079723)) == EVMC_LONDON);  // Arrow Glacier doesn't) have an evmc_revision
+    CHECK(kMainnetConfig.revision(build_header(13'773'000, 1639079723)) == EVMC_LONDON);  // Arrow Glacier doesn't have an evmc_revision(build_header
     CHECK(kMainnetConfig.revision(build_header(14'000'000, 1642114795)) == EVMC_LONDON);
     CHECK(kMainnetConfig.revision(build_header(15'000'000, 1655778535)) == EVMC_LONDON);
-    CHECK(kMainnetConfig.revision(build_header(15'050'000, 1656586444)) == EVMC_LONDON);  // Gray Glacier doesn't) have an evmc_revision
-    CHECK(kMainnetConfig.revision(build_header(15'537'393, 1663224162)) == EVMC_LONDON);  // We still use EVMC_LONDON for The Merge, though formally it) should be EVMC_PARIS
+    CHECK(kMainnetConfig.revision(build_header(15'050'000, 1656586444)) == EVMC_LONDON);  // Gray Glacier doesn't have an evmc_revision(build_header
+    CHECK(kMainnetConfig.revision(build_header(15'537'393, 1663224162)) == EVMC_LONDON);  // We still use EVMC_LONDON for The Merge, though formally it should be EVMC_PARIS
     CHECK(kMainnetConfig.revision(build_header(16'000'000, 1668811907)) == EVMC_LONDON);
     CHECK(kMainnetConfig.revision(build_header(17'000'000, 1680911891)) == EVMC_LONDON);
     CHECK(kMainnetConfig.revision(build_header(17'034'869, 1681338443)) == EVMC_LONDON);
     CHECK(kMainnetConfig.revision(build_header(17'034'870, 1681338479)) == EVMC_SHANGHAI);
     CHECK(kMainnetConfig.revision(build_header(17'034'871, 1681338503)) == EVMC_SHANGHAI);
-    CHECK(kMainnetConfig.revision(build_header(100'000'000, 3000000000)) == EVMC_SHANGHAI);
+    CHECK(kMainnetConfig.revision(build_header(19'428'734, 1710338123)) == EVMC_SHANGHAI);
+    CHECK(kMainnetConfig.revision(build_header(19'428'735, 1710338135)) == EVMC_CANCUN);
+    CHECK(kMainnetConfig.revision(build_header(20'000'000, 1800000000)) == EVMC_CANCUN);
 
     CHECK(test::kLondonConfig.revision(build_header(0, 0)) == EVMC_LONDON);
     CHECK(test::kShanghaiConfig.revision(build_header(0, 0)) == EVMC_SHANGHAI);
-=======
-    CHECK(kMainnetConfig.revision(0, 0) == EVMC_FRONTIER);
-    CHECK(kMainnetConfig.revision(1, 1438269988) == EVMC_FRONTIER);
-    CHECK(kMainnetConfig.revision(200'000, 1441661589) == EVMC_FRONTIER);
-    CHECK(kMainnetConfig.revision(1'000'000, 1455404053) == EVMC_FRONTIER);
-    CHECK(kMainnetConfig.revision(1'149'999, 1457981342) == EVMC_FRONTIER);
-    CHECK(kMainnetConfig.revision(1'150'000, 1457981393) == EVMC_HOMESTEAD);
-    CHECK(kMainnetConfig.revision(1'150'001, 1457981402) == EVMC_HOMESTEAD);
-    CHECK(kMainnetConfig.revision(1'920'000, 1469020840) == EVMC_HOMESTEAD);  // DAO fork doesn't have an evmc_revision
-    CHECK(kMainnetConfig.revision(2'000'000, 1470173578) == EVMC_HOMESTEAD);
-    CHECK(kMainnetConfig.revision(2'462'999, 1476796747) == EVMC_HOMESTEAD);
-    CHECK(kMainnetConfig.revision(2'463'000, 1476796771) == EVMC_TANGERINE_WHISTLE);
-    CHECK(kMainnetConfig.revision(2'463'001, 1476796812) == EVMC_TANGERINE_WHISTLE);
-    CHECK(kMainnetConfig.revision(2'674'999, 1479831337) == EVMC_TANGERINE_WHISTLE);
-    CHECK(kMainnetConfig.revision(2'675'000, 1479831344) == EVMC_SPURIOUS_DRAGON);
-    CHECK(kMainnetConfig.revision(2'675'001, 1479831347) == EVMC_SPURIOUS_DRAGON);
-    CHECK(kMainnetConfig.revision(3'000'000, 1484475035) == EVMC_SPURIOUS_DRAGON);
-    CHECK(kMainnetConfig.revision(4'000'000, 1499633567) == EVMC_SPURIOUS_DRAGON);
-    CHECK(kMainnetConfig.revision(4'369'999, 1508131303) == EVMC_SPURIOUS_DRAGON);
-    CHECK(kMainnetConfig.revision(4'370'000, 1508131331) == EVMC_BYZANTIUM);
-    CHECK(kMainnetConfig.revision(4'370'001, 1508131362) == EVMC_BYZANTIUM);
-    CHECK(kMainnetConfig.revision(5'000'000, 1517319693) == EVMC_BYZANTIUM);
-    CHECK(kMainnetConfig.revision(6'000'000, 1532118564) == EVMC_BYZANTIUM);
-    CHECK(kMainnetConfig.revision(7'000'000, 1546466952) == EVMC_BYZANTIUM);
-    CHECK(kMainnetConfig.revision(7'279'999, 1551383501) == EVMC_BYZANTIUM);
-    CHECK(kMainnetConfig.revision(7'280'000, 1551383524) == EVMC_PETERSBURG);
-    CHECK(kMainnetConfig.revision(7'280'001, 1551383544) == EVMC_PETERSBURG);
-    CHECK(kMainnetConfig.revision(8'000'000, 1561100149) == EVMC_PETERSBURG);
-    CHECK(kMainnetConfig.revision(9'000'000, 1574706444) == EVMC_PETERSBURG);
-    CHECK(kMainnetConfig.revision(9'068'999, 1575764708) == EVMC_PETERSBURG);
-    CHECK(kMainnetConfig.revision(9'069'000, 1575764709) == EVMC_ISTANBUL);
-    CHECK(kMainnetConfig.revision(9'069'001, 1575764711) == EVMC_ISTANBUL);
-    CHECK(kMainnetConfig.revision(9'200'000, 1577953849) == EVMC_ISTANBUL);  // Muir Glacier doesn't have an evmc_revision
-    CHECK(kMainnetConfig.revision(10'000'000, 1588598533) == EVMC_ISTANBUL);
-    CHECK(kMainnetConfig.revision(11'000'000, 1601957824) == EVMC_ISTANBUL);
-    CHECK(kMainnetConfig.revision(12'000'000, 1615234816) == EVMC_ISTANBUL);
-    CHECK(kMainnetConfig.revision(12'243'999, 1618481214) == EVMC_ISTANBUL);
-    CHECK(kMainnetConfig.revision(12'244'000, 1618481223) == EVMC_BERLIN);
-    CHECK(kMainnetConfig.revision(12'244'001, 1618481230) == EVMC_BERLIN);
-    CHECK(kMainnetConfig.revision(12'964'999, 1628166812) == EVMC_BERLIN);
-    CHECK(kMainnetConfig.revision(12'965'000, 1628166822) == EVMC_LONDON);
-    CHECK(kMainnetConfig.revision(12'965'001, 1628166835) == EVMC_LONDON);
-    CHECK(kMainnetConfig.revision(13'000'000, 1628632419) == EVMC_LONDON);
-    CHECK(kMainnetConfig.revision(13'773'000, 1639079723) == EVMC_LONDON);  // Arrow Glacier doesn't have an evmc_revision
-    CHECK(kMainnetConfig.revision(14'000'000, 1642114795) == EVMC_LONDON);
-    CHECK(kMainnetConfig.revision(15'000'000, 1655778535) == EVMC_LONDON);
-    CHECK(kMainnetConfig.revision(15'050'000, 1656586444) == EVMC_LONDON);  // Gray Glacier doesn't have an evmc_revision
-    CHECK(kMainnetConfig.revision(15'537'393, 1663224162) == EVMC_LONDON);  // We still use EVMC_LONDON for The Merge, though formally it should be EVMC_PARIS
-    CHECK(kMainnetConfig.revision(16'000'000, 1668811907) == EVMC_LONDON);
-    CHECK(kMainnetConfig.revision(17'000'000, 1680911891) == EVMC_LONDON);
-    CHECK(kMainnetConfig.revision(17'034'869, 1681338443) == EVMC_LONDON);
-    CHECK(kMainnetConfig.revision(17'034'870, 1681338479) == EVMC_SHANGHAI);
-    CHECK(kMainnetConfig.revision(17'034'871, 1681338503) == EVMC_SHANGHAI);
-    CHECK(kMainnetConfig.revision(19'428'734, 1710338123) == EVMC_SHANGHAI);
-    CHECK(kMainnetConfig.revision(19'428'735, 1710338135) == EVMC_CANCUN);
-    CHECK(kMainnetConfig.revision(20'000'000, 1800000000) == EVMC_CANCUN);
-
-    CHECK(test::kLondonConfig.revision(0, 0) == EVMC_LONDON);
-    CHECK(test::kShanghaiConfig.revision(0, 0) == EVMC_SHANGHAI);
->>>>>>> 08e2e7e6
 }
 
 // For Polygon the Agra hard fork (=Shanghai without withdrawals) is activated based on the block number
 // rather than timestamp.
 TEST_CASE("Agra revision") {
     auto bor_config{std::get<protocol::bor::Config>(kBorMainnetConfig.rule_set_config)};
-    CHECK(kBorMainnetConfig.revision(bor_config.agra_block - 1, 0) == EVMC_LONDON);
-    CHECK(kBorMainnetConfig.revision(bor_config.agra_block, 0) == EVMC_SHANGHAI);
-    CHECK(kBorMainnetConfig.revision(bor_config.agra_block + 1, 0) == EVMC_SHANGHAI);
+    CHECK(kBorMainnetConfig.revision(BlockHeader{.number = bor_config.agra_block - 1, .timestamp = 0}) == EVMC_LONDON);
+    CHECK(kBorMainnetConfig.revision(BlockHeader{.number = bor_config.agra_block    , .timestamp = 0}) == EVMC_SHANGHAI);
+    CHECK(kBorMainnetConfig.revision(BlockHeader{.number = bor_config.agra_block + 1, .timestamp = 0}) == EVMC_SHANGHAI);
 }
 
 TEST_CASE("distinct_fork_points") {
@@ -243,15 +164,9 @@
 
     const std::optional<ChainConfig> config{ChainConfig::from_json(merge_test_json)};
 
-<<<<<<< HEAD
-    REQUIRE(config2);
-    CHECK(config2->terminal_total_difficulty() == intx::from_string<intx::uint256>("39387012740608862000000"));
-    CHECK(config2->merge_netsplit_block() == 10000);
-=======
     REQUIRE(config);
-    CHECK(config->terminal_total_difficulty == intx::from_string<intx::uint256>("0"));
-    CHECK(config->merge_netsplit_block == 10000);
->>>>>>> 08e2e7e6
+    CHECK(config->terminal_total_difficulty() == intx::from_string<intx::uint256>("0"));
+    CHECK(config->merge_netsplit_block() == 10000);
 
     CHECK(config->to_json() == merge_test_json);
 }
@@ -283,32 +198,6 @@
     CHECK(config1->to_json() != mainnet_json_ttd_number);  // "58750000000000000000000" vs 5.875e+22
     CHECK(config1->terminal_total_difficulty() == intx::from_string<intx::uint256>("58750000000000000000000"));
 
-<<<<<<< HEAD
-    const auto goerli_json_ttd_number = nlohmann::json::parse(R"({
-            "chainId":5,
-            "homesteadBlock":0,
-            "eip150Block":0,
-            "eip155Block":0,
-            "byzantiumBlock":0,
-            "constantinopleBlock":0,
-            "petersburgBlock":0,
-            "istanbulBlock":1561651,
-            "berlinBlock":4460644,
-            "londonBlock":5062605,
-            "terminalTotalDifficulty":10790000,
-            "shanghaiTime":1678832736,
-            "clique":{}
-        })");
-
-    const std::optional<ChainConfig> config2{ChainConfig::from_json(goerli_json_ttd_number)};
-
-    REQUIRE(config2);
-    CHECK(config2 == kGoerliConfig);
-    CHECK(config2->to_json() != goerli_json_ttd_number);  // "10790000" vs 10790000
-    CHECK(config2->terminal_total_difficulty() == intx::from_string<intx::uint256>("10790000"));
-
-=======
->>>>>>> 08e2e7e6
     const auto sepolia_json_ttd_number = nlohmann::json::parse(R"({
             "chainId":11155111,
             "homesteadBlock":0,
@@ -329,16 +218,9 @@
 
     const std::optional<ChainConfig> config2{ChainConfig::from_json(sepolia_json_ttd_number)};
 
-<<<<<<< HEAD
-    REQUIRE(config3);
-    CHECK(config3 == kSepoliaConfig);
-    CHECK(config3->to_json() != sepolia_json_ttd_number);  // "17000000000000000" vs 17000000000000000
-    CHECK(config3->terminal_total_difficulty() == intx::from_string<intx::uint256>("17000000000000000"));
-=======
     REQUIRE(config2);
     CHECK(config2->to_json() != sepolia_json_ttd_number);  // "17000000000000000" vs 17000000000000000
-    CHECK(config2->terminal_total_difficulty == intx::from_string<intx::uint256>("17000000000000000"));
->>>>>>> 08e2e7e6
+    CHECK(config2->terminal_total_difficulty() == intx::from_string<intx::uint256>("17000000000000000"));
 }
 
 }  // namespace silkworm