/*
   Copyright 2022 The Silkworm Authors

   Licensed under the Apache License, Version 2.0 (the "License");
   you may not use this file except in compliance with the License.
   You may obtain a copy of the License at

       http://www.apache.org/licenses/LICENSE-2.0

   Unless required by applicable law or agreed to in writing, software
   distributed under the License is distributed on an "AS IS" BASIS,
   WITHOUT WARRANTIES OR CONDITIONS OF ANY KIND, either express or implied.
   See the License for the specific language governing permissions and
   limitations under the License.
*/

#pragma once

#include <ostream>

#include <ethash/ethash.hpp>

#include <silkworm/core/protocol/rule_set.hpp>

namespace silkworm::protocol {

// Proof of Work implementation
class EthashRuleSet : public RuleSet {
  public:
    explicit EthashRuleSet(const ChainConfig& chain_config) : RuleSet(chain_config, /*prohibit_ommers=*/false) {}

    void initialize(EVM& evm) override;

    //! \brief See [YP] Section 11.3 "Reward Application".
    //! \param [in] state: current state.
    //! \param [in] block: current block to apply rewards for.
    ValidationResult finalize(IntraBlockState& state, const Block& block, EVM& evm, const std::vector<Log>& logs) override;

    BlockReward compute_reward(const Block& block) override;

    // Canonical difficulty of a Proof-of-Work block header.
    // See Section 4.3.4 "Block Header Validity" of the Yellow Paper and also
    // EIP-2, EIP-100, EIP-649, EIP-1234, EIP-2384, EIP-3554, EIP-4345.
<<<<<<< HEAD
    static intx::uint256 difficulty(const BlockHeader& header,
                                    const intx::uint256& parent_difficulty, uint64_t parent_timestamp,
                                    bool parent_has_uncles, const ChainConfig& config);
=======
    static intx::uint256 difficulty(
        uint64_t block_num,
        uint64_t block_timestamp,
        const intx::uint256& parent_difficulty,
        uint64_t parent_timestamp,
        bool parent_has_uncles,
        const ChainConfig& config);
>>>>>>> 08e2e7e6

  protected:
    ValidationResult validate_extra_data(const BlockHeader& header) const override;

    ValidationResult validate_difficulty_and_seal(const BlockHeader& header, const BlockHeader& parent) override;

  private:
    ethash::epoch_context_ptr epoch_context_{nullptr, ethash_destroy_epoch_context};
};

std::ostream& operator<<(std::ostream& out, const BlockReward& reward);

}  // namespace silkworm::protocol<|MERGE_RESOLUTION|>--- conflicted
+++ resolved
@@ -41,11 +41,6 @@
     // Canonical difficulty of a Proof-of-Work block header.
     // See Section 4.3.4 "Block Header Validity" of the Yellow Paper and also
     // EIP-2, EIP-100, EIP-649, EIP-1234, EIP-2384, EIP-3554, EIP-4345.
-<<<<<<< HEAD
-    static intx::uint256 difficulty(const BlockHeader& header,
-                                    const intx::uint256& parent_difficulty, uint64_t parent_timestamp,
-                                    bool parent_has_uncles, const ChainConfig& config);
-=======
     static intx::uint256 difficulty(
         uint64_t block_num,
         uint64_t block_timestamp,
@@ -53,7 +48,6 @@
         uint64_t parent_timestamp,
         bool parent_has_uncles,
         const ChainConfig& config);
->>>>>>> 08e2e7e6
 
   protected:
     ValidationResult validate_extra_data(const BlockHeader& header) const override;
