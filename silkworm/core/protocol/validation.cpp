/*
   Copyright 2022 The Silkworm Authors

   Licensed under the Apache License, Version 2.0 (the "License");
   you may not use this file except in compliance with the License.
   You may obtain a copy of the License at

       http://www.apache.org/licenses/LICENSE-2.0

   Unless required by applicable law or agreed to in writing, software
   distributed under the License is distributed on an "AS IS" BASIS,
   WITHOUT WARRANTIES OR CONDITIONS OF ANY KIND, either express or implied.
   See the License for the specific language governing permissions and
   limitations under the License.
*/

#include "validation.hpp"

#include <bit>

#include <silkworm/core/common/empty_hashes.hpp>
#include <silkworm/core/crypto/secp256k1n.hpp>
#include <silkworm/core/execution/evm.hpp>
#include <silkworm/core/rlp/encode_vector.hpp>
#include <silkworm/core/trie/vector_root.hpp>
#include <eosevm/version.hpp>

#include "intrinsic_gas.hpp"
#include "param.hpp"
#include "silkworm/core/types/eip_7685_requests.hpp"

using namespace eosevm;
namespace silkworm::protocol {

bool transaction_type_is_supported(TransactionType type, evmc_revision rev) {
    static constexpr evmc_revision kMinRevisionByType[]{
        EVMC_FRONTIER,  // kLegacy
        EVMC_BERLIN,    // kAccessList
        EVMC_LONDON,    // kDynamicFee
        EVMC_CANCUN,    // kBlob
        EVMC_PRAGUE,    // kSetCode
    };
    const auto i{static_cast<size_t>(type)};
    return i < std::size(kMinRevisionByType) && rev >= kMinRevisionByType[i];
}

ValidationResult pre_validate_transaction(const Transaction& txn, const evmc_revision rev, const uint64_t chain_id,
                                          const std::optional<intx::uint256>& base_fee_per_gas,
<<<<<<< HEAD
                                          const std::optional<intx::uint256>& data_gas_price,
                                          uint64_t evm_version, const evmone::gas_parameters& gas_params) {
    if (txn.chain_id.has_value()) {
        if (rev < EVMC_SPURIOUS_DRAGON) {
            // EIP-155 transaction before EIP-155 was activated
            return ValidationResult::kUnsupportedTransactionType;
        }
        if (txn.chain_id.value() != chain_id) {
            return ValidationResult::kWrongChainId;
        }
=======
                                          const std::optional<intx::uint256>& blob_gas_price) {
    if (const auto common_check = pre_validate_common_base(txn, rev, chain_id); common_check != ValidationResult::kOk) {
        return common_check;
>>>>>>> 08e2e7e6
    }

    if (!is_valid_signature(txn.r, txn.s, rev >= EVMC_HOMESTEAD)) {
        return ValidationResult::kInvalidSignature;
    }

<<<<<<< HEAD
    /* Should the sender already be present it means the validation of signature already occurred */
    if (!txn.from.has_value()) {
        bool enforce_eip2 = evm_version >= EVM_VERSION_3;
        #ifdef WITH_SOFT_FORKS
        enforce_eip2 = true;
        #endif
        if (!is_special_signature(txn.r, txn.s) && !is_valid_signature(txn.r, txn.s, enforce_eip2)) {
            return ValidationResult::kInvalidSignature;
        }
    }

    const intx::uint128 g0{intrinsic_gas(txn, rev, evm_version, gas_params)};
    if (txn.gas_limit < g0) {
        return ValidationResult::kIntrinsicGas;
    }

    if (intx::count_significant_bytes(txn.maximum_gas_cost()) > 32) {
        return ValidationResult::kInsufficientFunds;
    }

    // EIP-2681: Limit account nonce to 2^64-1
    if (txn.nonce >= UINT64_MAX) {
        return ValidationResult::kNonceTooHigh;
    }
=======
    if (rev >= EVMC_LONDON) {
        if (base_fee_per_gas.has_value() && txn.max_fee_per_gas < base_fee_per_gas.value()) {
            return ValidationResult::kMaxFeeLessThanBase;
        }
>>>>>>> 08e2e7e6

        // https://github.com/ethereum/EIPs/pull/3594
        if (txn.max_priority_fee_per_gas > txn.max_fee_per_gas) {
            return ValidationResult::kMaxPriorityFeeGreaterThanMax;
        }
    }

    if (const auto forks_check = pre_validate_common_forks(txn, rev, blob_gas_price); forks_check != ValidationResult::kOk) {
        return forks_check;
    }

    return ValidationResult::kOk;
}

ValidationResult validate_transaction(const Transaction& txn, const IntraBlockState& state,
                                      uint64_t available_gas) noexcept {
    const std::optional<evmc::address> sender{txn.sender()};
    if (!sender) {
        return ValidationResult::kInvalidSignature;
    }

    if (state.get_code_hash(*sender) != kEmptyHash) {
        return ValidationResult::kSenderNoEOA;  // EIP-3607
    }

    const uint64_t nonce{state.get_nonce(*sender)};
    if (nonce != txn.nonce) {
        return ValidationResult::kWrongNonce;
    }

    // See YP, Eq (61) in Section 6.2 "Execution"
    const intx::uint512 v0{txn.maximum_gas_cost() + txn.value};
    if (state.get_balance(*sender) < v0) {
        return ValidationResult::kInsufficientFunds;
    }

    if (available_gas < txn.gas_limit) {
        // Corresponds to the final condition of Eq (58) in Yellow Paper Section 6.2 "Execution".
        // The sum of the transaction’s gas limit and the gas utilized in this block prior
        // must be no greater than the block’s gas limit.
        return ValidationResult::kBlockGasLimitExceeded;
    }

    return ValidationResult::kOk;
}

ValidationResult pre_validate_transactions(const Block& block, const ChainConfig& config, uint64_t evm_version, const evmone::gas_parameters& gas_params) {
    const BlockHeader& header{block.header};
<<<<<<< HEAD
    const evmc_revision rev{config.revision(header)};
    const std::optional<intx::uint256> data_gas_price{header.data_gas_price()};

    for (const Transaction& txn : block.transactions) {
        ValidationResult err{pre_validate_transaction(txn, rev, config.chain_id,
                                                      header.base_fee_per_gas, data_gas_price, evm_version, gas_params)};
=======
    const evmc_revision rev{config.revision(header.number, header.timestamp)};
    const std::optional<intx::uint256> blob_gas_price{header.blob_gas_price()};

    for (const Transaction& txn : block.transactions) {
        ValidationResult err{pre_validate_transaction(txn, rev, config.chain_id,
                                                      header.base_fee_per_gas, blob_gas_price)};
>>>>>>> 08e2e7e6
        if (err != ValidationResult::kOk) {
            return err;
        }
    }

    return ValidationResult::kOk;
}

ValidationResult validate_call_precheck(const Transaction& txn, const EVM& evm) noexcept {
    const std::optional sender{txn.sender()};
    if (!sender) {
        return ValidationResult::kInvalidSignature;
    }

    if (const auto common_check = pre_validate_common_base(txn, evm.revision(), evm.config().chain_id); common_check != ValidationResult::kOk) {
        return common_check;
    }

    if (evm.revision() >= EVMC_LONDON) {
        if (txn.max_fee_per_gas > 0 || txn.max_priority_fee_per_gas > 0) {
            if (txn.max_fee_per_gas < txn.max_priority_fee_per_gas) {
                return ValidationResult::kMaxPriorityFeeGreaterThanMax;
            }

            if (txn.max_fee_per_gas < evm.block().header.base_fee_per_gas) {
                return ValidationResult::kMaxFeeLessThanBase;
            }
        }
    }

    if (const auto forks_check = pre_validate_common_forks(txn, evm.revision(), evm.block().header.blob_gas_price()); forks_check != ValidationResult::kOk) {
        return forks_check;
    }

    return ValidationResult::kOk;
}

ValidationResult pre_validate_common_base(const Transaction& txn, evmc_revision revision, uint64_t chain_id) noexcept {
    if (txn.chain_id.has_value()) {
        if (revision < EVMC_SPURIOUS_DRAGON) {
            // EIP-155 transaction before EIP-155 was activated
            return ValidationResult::kUnsupportedTransactionType;
        }
        if (txn.chain_id.value() != chain_id) {
            return ValidationResult::kWrongChainId;
        }
    }

    if (!transaction_type_is_supported(txn.type, revision)) {
        return ValidationResult::kUnsupportedTransactionType;
    }

    const intx::uint128 g0{intrinsic_gas(txn, revision)};
    if (txn.gas_limit < g0) {
        return ValidationResult::kIntrinsicGas;
    }

    if (intx::count_significant_bytes(txn.maximum_gas_cost()) > 32) {
        return ValidationResult::kInsufficientFunds;
    }

    // EIP-2681: Limit account nonce to 2^64-1
    if (txn.nonce >= UINT64_MAX) {
        return ValidationResult::kNonceTooHigh;
    }

    return ValidationResult::kOk;
}

ValidationResult pre_validate_common_forks(const Transaction& txn, const evmc_revision rev, const std::optional<intx::uint256>& blob_gas_price) noexcept {
    // EIP-3860: Limit and meter initcode
    const bool contract_creation{!txn.to};
    if (rev >= EVMC_SHANGHAI && contract_creation && txn.data.size() > kMaxInitCodeSize) {
        return ValidationResult::kMaxInitCodeSizeExceeded;
    }

    if (rev >= EVMC_CANCUN) {
        // EIP-4844: Shard Blob Transactions
        if (txn.type == TransactionType::kBlob) {
            if (txn.blob_versioned_hashes.empty()) {
                return ValidationResult::kNoBlobs;
            }
            for (const Hash& h : txn.blob_versioned_hashes) {
                if (h.bytes[0] != kBlobCommitmentVersionKzg) {
                    return ValidationResult::kWrongBlobCommitmentVersion;
                }
            }
            SILKWORM_ASSERT(blob_gas_price);
            if (txn.max_fee_per_blob_gas < blob_gas_price) {
                return ValidationResult::kMaxFeePerBlobGasTooLow;
            }
            if (!txn.to) {
                return ValidationResult::kProhibitedContractCreation;
            }
        }
    }

    if (rev >= EVMC_PRAGUE) {
        // EIP-7702
        if (txn.type == TransactionType::kSetCode) {
            // Contract creation is disallowed for SetCode transactions
            if (contract_creation) {
                return ValidationResult::kProhibitedContractCreation;
            }
            if (std::empty(txn.authorizations)) {
                return ValidationResult::kEmptyAuthorizations;
            }
        }
    }
    return ValidationResult::kOk;
}

ValidationResult validate_call_funds(const Transaction& txn, const EVM& evm, const intx::uint256& owned_funds, bool bailout) noexcept {
    const intx::uint256 base_fee{evm.block().header.base_fee_per_gas.value_or(0)};
    const intx::uint256 effective_gas_price{txn.max_fee_per_gas >= evm.block().header.base_fee_per_gas ? txn.effective_gas_price(base_fee)
                                                                                                       : txn.max_priority_fee_per_gas};

    const auto required_funds = compute_call_cost(txn, effective_gas_price, evm);
    const intx::uint256 value = bailout ? 0 : txn.value;

    if (owned_funds < required_funds + value) {
        return ValidationResult::kInsufficientFunds;
    }
    return ValidationResult::kOk;
}

intx::uint256 compute_call_cost(const Transaction& txn, const intx::uint256& effective_gas_price, const EVM& evm) {
    // EIP-1559 normal gas cost
    intx::uint256 required_funds;
    if (txn.max_fee_per_gas > 0 || txn.max_priority_fee_per_gas > 0) {
        // This method should be called after check (max_fee and base_fee) present in pre_check() method
        required_funds = txn.gas_limit * effective_gas_price;
    } else {
        required_funds = 0;
    }

    // EIP-4844 blob gas cost (calc_data_fee)
    if (evm.block().header.blob_gas_used && evm.revision() >= EVMC_CANCUN) {
        // compute blob fee for eip-4844 data blobs if any
        const intx::uint256 blob_gas_price{evm.block().header.blob_gas_price().value_or(0)};
        required_funds += txn.total_blob_gas() * blob_gas_price;
    }

    return required_funds;
}

intx::uint256 expected_base_fee_per_gas(const BlockHeader& parent) {
    if (!parent.base_fee_per_gas) {
        return kInitialBaseFee;
    }

    const uint64_t parent_gas_target{parent.gas_limit / kElasticityMultiplier};
    const intx::uint256& parent_base_fee_per_gas{*parent.base_fee_per_gas};

    if (parent.gas_used == parent_gas_target) {
        return parent_base_fee_per_gas;
    }

    if (parent.gas_used > parent_gas_target) {
        const intx::uint256 gas_used_delta{parent.gas_used - parent_gas_target};
        intx::uint256 base_fee_per_gas_delta{parent_base_fee_per_gas * gas_used_delta / parent_gas_target /
                                             kBaseFeeMaxChangeDenominator};
        if (base_fee_per_gas_delta < 1) {
            base_fee_per_gas_delta = 1;
        }
        return parent_base_fee_per_gas + base_fee_per_gas_delta;
    }

    const intx::uint256 gas_used_delta{parent_gas_target - parent.gas_used};
    const intx::uint256 base_fee_per_gas_delta{parent_base_fee_per_gas * gas_used_delta / parent_gas_target /
                                               kBaseFeeMaxChangeDenominator};
    if (parent_base_fee_per_gas > base_fee_per_gas_delta) {
        return parent_base_fee_per_gas - base_fee_per_gas_delta;
    }
    return 0;
}

uint64_t calc_excess_blob_gas(const BlockHeader& parent) {
    const uint64_t parent_excess_blob_gas{parent.excess_blob_gas.value_or(0)};
    const uint64_t consumed_blob_gas{parent.blob_gas_used.value_or(0)};

    if (parent_excess_blob_gas + consumed_blob_gas < kTargetBlobGasPerBlock) {
        return 0;
    }
    return parent_excess_blob_gas + consumed_blob_gas - kTargetBlobGasPerBlock;
}

evmc::bytes32 compute_transaction_root(const BlockBody& body) {
    static constexpr auto kEncoder = [](Bytes& to, const Transaction& txn) {
        rlp::encode(to, txn, /*wrap_eip2718_into_string=*/false);
    };
    return trie::root_hash(body.transactions, kEncoder);
}

std::optional<evmc::bytes32> compute_withdrawals_root(const BlockBody& body) {
    if (!body.withdrawals) {
        return std::nullopt;
    }

    static constexpr auto kEncoder = [](Bytes& to, const Withdrawal& w) {
        rlp::encode(to, w);
    };
    return trie::root_hash(*body.withdrawals, kEncoder);
}

evmc::bytes32 compute_ommers_hash(const BlockBody& body) {
    if (body.ommers.empty()) {
        return kEmptyListHash;
    }

    Bytes ommers_rlp;
    rlp::encode(ommers_rlp, body.ommers);
    return std::bit_cast<evmc_bytes32>(keccak256(ommers_rlp));
}

ValidationResult validate_requests_root(const BlockHeader& header, const std::vector<Log>& logs, EVM& evm) {
    FlatRequests requests;

    // Dequeue deposit requests by parsing logs
    requests.extract_deposits_from_logs(logs);

    // Withdrawal requests
    {
        Transaction system_txn{};
        system_txn.type = TransactionType::kSystem;
        system_txn.to = kWithdrawalRequestAddress;
        system_txn.data = Bytes{};
        system_txn.set_sender(kSystemAddress);
        const auto withdrawals = evm.execute(system_txn, kSystemCallGasLimit);
        evm.state().destruct_touched_dead();
        requests.add_request(FlatRequestType::kWithdrawalRequest, withdrawals.data);
    }

    // Consolidation requests
    {
        Transaction system_txn{};
        system_txn.type = TransactionType::kSystem;
        system_txn.to = kConsolidationRequestAddress;
        system_txn.data = Bytes{};
        system_txn.set_sender(kSystemAddress);
        const auto consolidations = evm.execute(system_txn, kSystemCallGasLimit);
        evm.state().destruct_touched_dead();
        requests.add_request(FlatRequestType::kConsolidationRequest, consolidations.data);
    }

    const auto computed_hash = requests.calculate_sha256();

    if (computed_hash != header.requests_hash) {
        return ValidationResult::kRequestsRootMismatch;
    }

    return ValidationResult::kOk;
}

}  // namespace silkworm::protocol<|MERGE_RESOLUTION|>--- conflicted
+++ resolved
@@ -28,8 +28,8 @@
 #include "intrinsic_gas.hpp"
 #include "param.hpp"
 #include "silkworm/core/types/eip_7685_requests.hpp"
-
 using namespace eosevm;
+
 namespace silkworm::protocol {
 
 bool transaction_type_is_supported(TransactionType type, evmc_revision rev) {
@@ -46,59 +46,24 @@
 
 ValidationResult pre_validate_transaction(const Transaction& txn, const evmc_revision rev, const uint64_t chain_id,
                                           const std::optional<intx::uint256>& base_fee_per_gas,
-<<<<<<< HEAD
-                                          const std::optional<intx::uint256>& data_gas_price,
+                                          const std::optional<intx::uint256>& blob_gas_price,
                                           uint64_t evm_version, const evmone::gas_parameters& gas_params) {
-    if (txn.chain_id.has_value()) {
-        if (rev < EVMC_SPURIOUS_DRAGON) {
-            // EIP-155 transaction before EIP-155 was activated
-            return ValidationResult::kUnsupportedTransactionType;
-        }
-        if (txn.chain_id.value() != chain_id) {
-            return ValidationResult::kWrongChainId;
-        }
-=======
-                                          const std::optional<intx::uint256>& blob_gas_price) {
-    if (const auto common_check = pre_validate_common_base(txn, rev, chain_id); common_check != ValidationResult::kOk) {
+    if (const auto common_check = pre_validate_common_base(txn, rev, chain_id, evm_version, gas_params); common_check != ValidationResult::kOk) {
         return common_check;
->>>>>>> 08e2e7e6
-    }
-
-    if (!is_valid_signature(txn.r, txn.s, rev >= EVMC_HOMESTEAD)) {
+    }
+
+    bool enforce_eip2 = evm_version >= EVM_VERSION_3;
+    #ifdef WITH_SOFT_FORKS
+    enforce_eip2 = true;
+    #endif
+    if (!is_special_signature(txn.r, txn.s) && !is_valid_signature(txn.r, txn.s, enforce_eip2)) {
         return ValidationResult::kInvalidSignature;
     }
 
-<<<<<<< HEAD
-    /* Should the sender already be present it means the validation of signature already occurred */
-    if (!txn.from.has_value()) {
-        bool enforce_eip2 = evm_version >= EVM_VERSION_3;
-        #ifdef WITH_SOFT_FORKS
-        enforce_eip2 = true;
-        #endif
-        if (!is_special_signature(txn.r, txn.s) && !is_valid_signature(txn.r, txn.s, enforce_eip2)) {
-            return ValidationResult::kInvalidSignature;
-        }
-    }
-
-    const intx::uint128 g0{intrinsic_gas(txn, rev, evm_version, gas_params)};
-    if (txn.gas_limit < g0) {
-        return ValidationResult::kIntrinsicGas;
-    }
-
-    if (intx::count_significant_bytes(txn.maximum_gas_cost()) > 32) {
-        return ValidationResult::kInsufficientFunds;
-    }
-
-    // EIP-2681: Limit account nonce to 2^64-1
-    if (txn.nonce >= UINT64_MAX) {
-        return ValidationResult::kNonceTooHigh;
-    }
-=======
     if (rev >= EVMC_LONDON) {
         if (base_fee_per_gas.has_value() && txn.max_fee_per_gas < base_fee_per_gas.value()) {
             return ValidationResult::kMaxFeeLessThanBase;
         }
->>>>>>> 08e2e7e6
 
         // https://github.com/ethereum/EIPs/pull/3594
         if (txn.max_priority_fee_per_gas > txn.max_fee_per_gas) {
@@ -147,21 +112,13 @@
 
 ValidationResult pre_validate_transactions(const Block& block, const ChainConfig& config, uint64_t evm_version, const evmone::gas_parameters& gas_params) {
     const BlockHeader& header{block.header};
-<<<<<<< HEAD
     const evmc_revision rev{config.revision(header)};
-    const std::optional<intx::uint256> data_gas_price{header.data_gas_price()};
+    const std::optional<intx::uint256> blob_gas_price{header.blob_gas_price()};
 
     for (const Transaction& txn : block.transactions) {
         ValidationResult err{pre_validate_transaction(txn, rev, config.chain_id,
-                                                      header.base_fee_per_gas, data_gas_price, evm_version, gas_params)};
-=======
-    const evmc_revision rev{config.revision(header.number, header.timestamp)};
-    const std::optional<intx::uint256> blob_gas_price{header.blob_gas_price()};
-
-    for (const Transaction& txn : block.transactions) {
-        ValidationResult err{pre_validate_transaction(txn, rev, config.chain_id,
-                                                      header.base_fee_per_gas, blob_gas_price)};
->>>>>>> 08e2e7e6
+                                                      header.base_fee_per_gas, blob_gas_price,
+                                                      evm_version, gas_params)};
         if (err != ValidationResult::kOk) {
             return err;
         }
@@ -170,13 +127,13 @@
     return ValidationResult::kOk;
 }
 
-ValidationResult validate_call_precheck(const Transaction& txn, const EVM& evm) noexcept {
+ValidationResult validate_call_precheck(const Transaction& txn, const EVM& evm, uint64_t evm_version, const evmone::gas_parameters& gas_params) noexcept {
     const std::optional sender{txn.sender()};
     if (!sender) {
         return ValidationResult::kInvalidSignature;
     }
 
-    if (const auto common_check = pre_validate_common_base(txn, evm.revision(), evm.config().chain_id); common_check != ValidationResult::kOk) {
+    if (const auto common_check = pre_validate_common_base(txn, evm.revision(), evm.config().chain_id, evm_version, gas_params); common_check != ValidationResult::kOk) {
         return common_check;
     }
 
@@ -199,7 +156,7 @@
     return ValidationResult::kOk;
 }
 
-ValidationResult pre_validate_common_base(const Transaction& txn, evmc_revision revision, uint64_t chain_id) noexcept {
+ValidationResult pre_validate_common_base(const Transaction& txn, evmc_revision revision, uint64_t chain_id, uint64_t evm_version, const evmone::gas_parameters& gas_params) noexcept {
     if (txn.chain_id.has_value()) {
         if (revision < EVMC_SPURIOUS_DRAGON) {
             // EIP-155 transaction before EIP-155 was activated
@@ -214,7 +171,7 @@
         return ValidationResult::kUnsupportedTransactionType;
     }
 
-    const intx::uint128 g0{intrinsic_gas(txn, revision)};
+    const intx::uint128 g0{intrinsic_gas(txn, revision, evm_version, gas_params)};
     if (txn.gas_limit < g0) {
         return ValidationResult::kIntrinsicGas;
     }
@@ -390,7 +347,7 @@
         system_txn.to = kWithdrawalRequestAddress;
         system_txn.data = Bytes{};
         system_txn.set_sender(kSystemAddress);
-        const auto withdrawals = evm.execute(system_txn, kSystemCallGasLimit);
+        const auto withdrawals = evm.execute(system_txn, kSystemCallGasLimit, {});
         evm.state().destruct_touched_dead();
         requests.add_request(FlatRequestType::kWithdrawalRequest, withdrawals.data);
     }
@@ -402,7 +359,7 @@
         system_txn.to = kConsolidationRequestAddress;
         system_txn.data = Bytes{};
         system_txn.set_sender(kSystemAddress);
-        const auto consolidations = evm.execute(system_txn, kSystemCallGasLimit);
+        const auto consolidations = evm.execute(system_txn, kSystemCallGasLimit, {});
         evm.state().destruct_touched_dead();
         requests.add_request(FlatRequestType::kConsolidationRequest, consolidations.data);
     }
