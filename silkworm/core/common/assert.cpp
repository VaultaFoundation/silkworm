/*
   Copyright 2022 The Silkworm Authors

   Licensed under the Apache License, Version 2.0 (the "License");
   you may not use this file except in compliance with the License.
   You may obtain a copy of the License at

       http://www.apache.org/licenses/LICENSE-2.0

   Unless required by applicable law or agreed to in writing, software
   distributed under the License is distributed on an "AS IS" BASIS,
   WITHOUT WARRANTIES OR CONDITIONS OF ANY KIND, either express or implied.
   See the License for the specific language governing permissions and
   limitations under the License.
*/

#include "assert.hpp"

#include <cstdlib>
#ifndef ANTELOPE
#include <iostream>
#else
#include <eosio/eosio.hpp>
#endif

namespace silkworm {
<<<<<<< HEAD
void abort_due_to_assertion_failure(char const* expr, char const* file, long line) {
    #ifndef ANTELOPE
    std::cerr << "Assert failed: " << expr << " "
              << "Source: " << file << ", line " << line;
=======

void abort_due_to_assertion_failure(char const* expr, char const* file, int line) {
    std::cerr << "Assert failed: " << expr << " Source: " << file << ", line " << line << "\n";
>>>>>>> 08e2e7e6
    std::abort();
    #else
    std::string msg = "Assert failed: ";
    msg += expr;
    msg += "Source: ";
    msg += file;
    msg += ", line ";
    msg += line;
    eosio::check(false, msg.c_str());
    #endif
}

}  // namespace silkworm<|MERGE_RESOLUTION|>--- conflicted
+++ resolved
@@ -24,16 +24,10 @@
 #endif
 
 namespace silkworm {
-<<<<<<< HEAD
-void abort_due_to_assertion_failure(char const* expr, char const* file, long line) {
+void abort_due_to_assertion_failure(char const* expr, char const* file, int line) {
     #ifndef ANTELOPE
     std::cerr << "Assert failed: " << expr << " "
               << "Source: " << file << ", line " << line;
-=======
-
-void abort_due_to_assertion_failure(char const* expr, char const* file, int line) {
-    std::cerr << "Assert failed: " << expr << " Source: " << file << ", line " << line << "\n";
->>>>>>> 08e2e7e6
     std::abort();
     #else
     std::string msg = "Assert failed: ";
@@ -45,5 +39,4 @@
     eosio::check(false, msg.c_str());
     #endif
 }
-
 }  // namespace silkworm