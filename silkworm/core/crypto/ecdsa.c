--- conflicted
+++ resolved
@@ -28,14 +28,11 @@
 #endif
 
 //! \brief Tries recover public key used for message signing.
-<<<<<<< HEAD
-//! \return An optional Bytes. Should it has no value the recovery has failed
-//! This is different from recover_address as the whole 64 bytes are returned.
 #ifdef ANTELOPE
-static bool recover(uint8_t public_key[65], const uint8_t message[32], const uint8_t signature[64], bool odd_y_parity) {
+static bool recover(uint8_t public_key[65], const uint8_t message[32], const uint8_t signature[64], uint8_t recovery_id) {
 
     uint8_t vrs[65];
-    vrs[0] = odd_y_parity ? 1 : 0;
+    vrs[0] = recovery_id;
     vrs[0] += (27 + 4);
     memcpy(&vrs[1], signature, 64);
 
@@ -47,12 +44,8 @@
     return true;
 }
 #else
-static bool recover(uint8_t public_key[65], const uint8_t message[32], const uint8_t signature[64], bool odd_y_parity,
-                    secp256k1_context* context) {
-=======
 static bool recover(uint8_t public_key[65], const uint8_t message[32], const uint8_t signature[64], uint8_t recovery_id,
                     const secp256k1_context* context) {
->>>>>>> 08e2e7e6
     secp256k1_ecdsa_recoverable_signature sig;
     if (!secp256k1_ecdsa_recoverable_signature_parse_compact(context, &sig, signature, recovery_id)) {
         return false;
@@ -80,23 +73,17 @@
     memcpy(out, &key_hash.bytes[12], 20);
     return true;
 }
-<<<<<<< HEAD
 #ifdef ANTELOPE
-bool silkworm_recover_address(uint8_t out[20], const uint8_t message[32], const uint8_t signature[64], bool odd_y_parity) {
+bool silkworm_recover_address(uint8_t out[20], const uint8_t message[32], const uint8_t signature[64], uint8_t recovery_id) {
     uint8_t public_key[65];
-    if (!recover(public_key, message, signature, odd_y_parity)) {
+    if (!recover(public_key, message, signature, recovery_id)) {
         return false;
     }
     return public_key_to_address(out, public_key);
 }
 #else
-bool silkworm_recover_address(uint8_t out[20], const uint8_t message[32], const uint8_t signature[64], bool odd_y_parity,
-                              secp256k1_context* context) {
-=======
-
 bool silkworm_recover_address(uint8_t out[20], const uint8_t message[32], const uint8_t signature[64],
                               uint8_t recovery_id, const secp256k1_context* context) {
->>>>>>> 08e2e7e6
     uint8_t public_key[65];
     if (!recover(public_key, message, signature, recovery_id, context)) {
         return false;
