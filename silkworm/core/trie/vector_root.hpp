--- conflicted
+++ resolved
@@ -16,12 +16,8 @@
 
 #pragma once
 
-<<<<<<< HEAD
-//#include <concepts>
-=======
 #include <concepts>
 #include <functional>
->>>>>>> 08e2e7e6
 
 #include <silkworm/core/rlp/encode.hpp>
 #include <silkworm/core/trie/hash_builder.hpp>
@@ -43,13 +39,8 @@
 
 // Trie root hash of RLP-encoded values, the keys are RLP-encoded integers.
 // See Section 4.3.2. "Holistic Validity" of the Yellow Paper.
-<<<<<<< HEAD
-template <class Value, typename Encoder>
-evmc::bytes32 root_hash(const std::vector<Value>& v, Encoder&& value_encoder) {
-=======
 template <class Value, std::invocable<Bytes&, const Value&> Encoder>
 evmc::bytes32 root_hash(const std::vector<Value>& v, const Encoder& value_encoder) {
->>>>>>> 08e2e7e6
     Bytes index_rlp;
     Bytes value_rlp;
 
