/*
   Copyright 2022 The Silkworm Authors

   Licensed under the Apache License, Version 2.0 (the "License");
   you may not use this file except in compliance with the License.
   You may obtain a copy of the License at

       http://www.apache.org/licenses/LICENSE-2.0

   Unless required by applicable law or agreed to in writing, software
   distributed under the License is distributed on an "AS IS" BASIS,
   WITHOUT WARRANTIES OR CONDITIONS OF ANY KIND, either express or implied.
   See the License for the specific language governing permissions and
   limitations under the License.
*/

#pragma once

#include <optional>
#include <vector>

#include <evmc/evmc.hpp>

#include <silkworm/core/common/bytes.hpp>
#include <silkworm/core/common/decoding_result.hpp>

namespace silkworm::trie {

// Used in node/silkworm/trie/intermediate_hashes.hpp
//
// Presumed invariants:
// 1) tree_mask ⊆ state_mask
// 2) hash_mask ⊆ state_mask
// 3) #hash_mask == #hashes
class Node {
  public:
    Node() = default;
    explicit Node(uint16_t state_mask, uint16_t tree_mask, uint16_t hash_mask, std::vector<evmc::bytes32> hashes,
                  const std::optional<evmc::bytes32>& root_hash = std::nullopt);

    // copyable
    Node(const Node& other) = default;
    Node& operator=(const Node& other) = default;

<<<<<<< HEAD
    friend bool operator==(const Node&, const Node&);

    [[nodiscard]] uint16_t state_mask() const { return state_mask_; }
    [[nodiscard]] uint16_t tree_mask() const { return tree_mask_; }
    [[nodiscard]] uint16_t hash_mask() const { return hash_mask_; }
=======
    uint16_t state_mask() const { return state_mask_; }
    uint16_t tree_mask() const { return tree_mask_; }
    uint16_t hash_mask() const { return hash_mask_; }
>>>>>>> 08e2e7e6

    const std::vector<evmc::bytes32>& hashes() const { return hashes_; }

    const std::optional<evmc::bytes32>& root_hash() const { return root_hash_; }

    void set_root_hash(const std::optional<evmc::bytes32>& root_hash);

    //! \see Erigon's MarshalTrieNodeTyped
    Bytes encode_for_storage() const;

    //! \see Erigon's UnmarshalTrieNodeTyped
    static DecodingResult decode_from_storage(ByteView raw, Node& node);

  protected:
    uint16_t state_mask_{0};  // Each bit set indicates parenting of a hashed state
    uint16_t tree_mask_{0};   // Each bit set indicates parenting of a child
    uint16_t hash_mask_{0};   // Each bit set indicates ownership of a valid hash
    std::vector<evmc::bytes32> hashes_{};
    std::optional<evmc::bytes32> root_hash_{std::nullopt};

  private:
};

inline bool is_subset(uint16_t sub, uint16_t sup) { return (sub & sup) == sub; }

}  // namespace silkworm::trie<|MERGE_RESOLUTION|>--- conflicted
+++ resolved
@@ -42,23 +42,17 @@
     Node(const Node& other) = default;
     Node& operator=(const Node& other) = default;
 
-<<<<<<< HEAD
-    friend bool operator==(const Node&, const Node&);
-
-    [[nodiscard]] uint16_t state_mask() const { return state_mask_; }
-    [[nodiscard]] uint16_t tree_mask() const { return tree_mask_; }
-    [[nodiscard]] uint16_t hash_mask() const { return hash_mask_; }
-=======
     uint16_t state_mask() const { return state_mask_; }
     uint16_t tree_mask() const { return tree_mask_; }
     uint16_t hash_mask() const { return hash_mask_; }
->>>>>>> 08e2e7e6
 
     const std::vector<evmc::bytes32>& hashes() const { return hashes_; }
 
     const std::optional<evmc::bytes32>& root_hash() const { return root_hash_; }
 
     void set_root_hash(const std::optional<evmc::bytes32>& root_hash);
+
+    friend bool operator==(const Node&, const Node&) = default;
 
     //! \see Erigon's MarshalTrieNodeTyped
     Bytes encode_for_storage() const;
