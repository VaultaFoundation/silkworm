--- conflicted
+++ resolved
@@ -60,10 +60,6 @@
     kBlockchainDir / "GeneralStateTests" / "VMTests" / "vmPerformance",
 };
 
-<<<<<<< HEAD
-static const std::vector<fs::path> kFailingTests{
-    kTransactionDir / "ttRSValue" / "TransactionWithRSvalue0.json",
-=======
 static const std::array kFailingTests{
     // Tests related to create address collision. Silkworm and evmone implement this scenario
     // differently:
@@ -81,7 +77,7 @@
     kBlockchainDir / "GeneralStateTests" / "stRevertTest" / "RevertInCreateInInit_Paris.json",
     kBlockchainDir / "GeneralStateTests" / "stSStoreTest" / "InitCollision.json",
     kBlockchainDir / "GeneralStateTests" / "stSStoreTest" / "InitCollisionParis.json",
->>>>>>> 08e2e7e6
+    kTransactionDir / "ttRSValue" / "TransactionWithRSvalue0.json",
 };
 
 static constexpr size_t kColumnWidth{80};
@@ -253,24 +249,8 @@
         return Status::kFailed;
     }
 
-<<<<<<< HEAD
-    std::string network{json_test["network"].get<std::string>()};
-    const auto config_it{silkworm::test::kNetworkConfig.find(network)};
-    if (config_it == silkworm::test::kNetworkConfig.end()) {
-        std::cout << "unknown network " << network << std::endl;
-        return Status::kFailed;
-    }
-    const ChainConfig& config{config_it->second};
-
-    InMemoryState state;
-    init_pre_state(json_test["pre"], state);
-
-    Blockchain blockchain{state, config, genesis_block, {}, {}};
-    blockchain.state_pool = &execution_state_pool;
-=======
     InMemoryState state{read_genesis_allocation(json_test["pre"])};
-    Blockchain blockchain{state, config_it->second, genesis_block};
->>>>>>> 08e2e7e6
+    Blockchain blockchain{state, config_it->second, genesis_block, {}, {}};
     blockchain.exo_evm = exo_evm;
 
     for (const auto& json_block : json_test["blocks"]) {
@@ -373,29 +353,12 @@
             continue;
         }
 
-<<<<<<< HEAD
-        const ChainConfig& config{silkworm::test::kNetworkConfig.at(entry.key())};
-        const evmc_revision rev{config.revision(BlockHeader{.number=0,.timestamp=0})};
-
-        /* pre_validate_transaction checks for invalid signature only if from is empty, which means sender recovery
-         * phase (which btw also verifies signature) was not triggered yet. In the context of tests, instead, from is
-         * already valued from the json rlp payload: this makes pre_validate_transaction to incorrectly skip the
-         * validation signature. Hence, we reset from to nullopt to allow proper validation flow. In any case, sender
-         * recovery would be performed anyway immediately after this block.
-         */
-        txn.from.reset();
+        const ChainConfig& config{test::kNetworkConfig.at(entry.key())};
+        const evmc_revision rev{config.revision(BlockHeader{.number=0, .timestamp=0})};
 
         if (ValidationResult err{
                 pre_validate_transaction(txn, rev, config.chain_id, /*base_fee_per_gas=*/std::nullopt,
-                                         /*data_gas_price=*/std::nullopt, 0, {})};
-=======
-        const ChainConfig& config{test::kNetworkConfig.at(entry.key())};
-        const evmc_revision rev{config.revision(/*block_num=*/0, /*block_time=*/0)};
-
-        if (ValidationResult err{
-                pre_validate_transaction(txn, rev, config.chain_id, /*base_fee_per_gas=*/std::nullopt,
-                                         /*blob_gas_price=*/std::nullopt)};
->>>>>>> 08e2e7e6
+                                         /*blob_gas_price=*/std::nullopt, 0, {})};
             err != ValidationResult::kOk) {
             if (should_be_valid) {
                 std::cout << "Validation error " << magic_enum::enum_name<ValidationResult>(err) << std::endl;
@@ -460,11 +423,7 @@
         }
     }
 
-<<<<<<< HEAD
-    intx::uint256 calculated_difficulty{EthashRuleSet::difficulty(BlockHeader{.number=block_number, .timestamp=current_timestamp}, parent_difficulty,
-=======
     intx::uint256 calculated_difficulty{EthashRuleSet::difficulty(block_num, current_timestamp, parent_difficulty,
->>>>>>> 08e2e7e6
                                                                   parent_timestamp, parent_has_uncles, config)};
     if (calculated_difficulty == current_difficulty) {
         return Status::kPassed;
